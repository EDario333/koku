#
# Copyright 2019 Red Hat, Inc.
#
# This program is free software: you can redistribute it and/or modify
# it under the terms of the GNU Affero General Public License as
# published by the Free Software Foundation, either version 3 of the
# License, or (at your option) any later version.
#
# This program is distributed in the hope that it will be useful,
# but WITHOUT ANY WARRANTY; without even the implied warranty of
# MERCHANTABILITY or FITNESS FOR A PARTICULAR PURPOSE.  See the
# GNU Affero General Public License for more details.
#
# You should have received a copy of the GNU Affero General Public License
# along with this program.  If not, see <https://www.gnu.org/licenses/>.
#
"""Test the AzureReportDBAccessor utility object."""
import datetime
import decimal
from unittest.mock import patch

from django.db.models import F
from django.db.models import Max
from django.db.models import Min
from django.db.models import Sum
from tenant_schemas.utils import schema_context

from api.utils import DateHelper
from masu.database import AZURE_REPORT_TABLE_MAP
from masu.database.azure_report_db_accessor import AzureReportDBAccessor
from masu.database.cost_model_db_accessor import CostModelDBAccessor
from masu.database.report_manifest_db_accessor import ReportManifestDBAccessor
from masu.test import MasuTestCase
from masu.test.database.helpers import ReportObjectCreator
from masu.util.azure.common import get_bills_from_provider
from reporting.provider.azure.models import AzureCostEntryLineItemDailySummary
from reporting.provider.azure.models import AzureEnabledTagKeys
from reporting.provider.azure.models import AzureTagsSummary


class AzureReportDBAccessorTest(MasuTestCase):
    """Test Cases for the AzureReportDBAccessor object."""

    @classmethod
    def setUpClass(cls):
        """Set up the test class with required objects."""
        super().setUpClass()

        cls.accessor = AzureReportDBAccessor(schema=cls.schema)
        cls.report_schema = cls.accessor.report_schema
        cls.creator = ReportObjectCreator(cls.schema)
        cls.dh = DateHelper()

        cls.all_tables = list(AZURE_REPORT_TABLE_MAP.values())
        cls.foreign_key_tables = [
            AZURE_REPORT_TABLE_MAP["bill"],
            AZURE_REPORT_TABLE_MAP["product"],
            AZURE_REPORT_TABLE_MAP["meter"],
        ]
        cls.manifest_accessor = ReportManifestDBAccessor()

    def setUp(self):
        """Set up a test with database objects."""
        super().setUp()

        today = self.dh.today
        billing_start = today.replace(day=1)

        self.manifest_dict = {
            "assembly_id": "1234",
            "billing_period_start_datetime": billing_start,
            "num_total_files": 2,
            "provider_uuid": self.azure_provider_uuid,
        }

    def test_get_cost_entry_bills(self):
        """Test that Azure bills are returned in a dict."""
        table_name = AZURE_REPORT_TABLE_MAP["bill"]
        with schema_context(self.schema):
            bill = self.accessor._get_db_obj_query(table_name).first()
            expected_key = (bill.billing_period_start, bill.provider_id)
            bill_map = self.accessor.get_cost_entry_bills()
            self.assertIn(expected_key, bill_map)
            self.assertEqual(bill_map[expected_key], bill.id)

    def test_get_products(self):
        """Test that a dict of Azure products are returned."""
        table_name = AZURE_REPORT_TABLE_MAP["product"]
        query = self.accessor._get_db_obj_query(table_name)
        with schema_context(self.schema):
            count = query.count()
            first_entry = query.first()
            products = self.accessor.get_products()

            self.assertIsInstance(products, dict)
            self.assertEqual(len(products.keys()), count)
            expected_key = (
                first_entry.instance_id,
                first_entry.instance_type,
                first_entry.service_tier,
                first_entry.service_name,
            )
            self.assertIn(expected_key, products)

    def test_get_meters(self):
        """Test that a dict of Azure meters are returned."""
        table_name = AZURE_REPORT_TABLE_MAP["meter"]
        query = self.accessor._get_db_obj_query(table_name)
        with schema_context(self.schema):
            count = query.count()
            first_entry = query.first()
            meters = self.accessor.get_meters()

            self.assertIsInstance(meters, dict)
            self.assertEqual(len(meters.keys()), count)
            expected_key = first_entry.meter_id
            self.assertIn(expected_key, meters)

    def test_bills_for_provider_uuid(self):
        """Test that bills_for_provider_uuid returns the right bills."""
        bills = self.accessor.bills_for_provider_uuid(self.azure_provider_uuid, start_date=self.dh.this_month_start)
        with schema_context(self.schema):
            self.assertEquals(len(bills), 1)

    def test_populate_line_item_daily_summary_table(self):
        """Test that the daily summary table is populated."""
        summary_table_name = AZURE_REPORT_TABLE_MAP["line_item_daily_summary"]
        summary_table = getattr(self.accessor.report_schema, summary_table_name)

        bills = self.accessor.get_cost_entry_bills_query_by_provider(self.azure_provider_uuid)
        with schema_context(self.schema):
            bill_ids = [str(bill.id) for bill in bills.all()]

        table_name = AZURE_REPORT_TABLE_MAP["line_item"]
        line_item_table = getattr(self.accessor.report_schema, table_name)
        tag_query = self.accessor._get_db_obj_query(table_name)
        possible_keys = []
        possible_values = []
        with schema_context(self.schema):
            for item in tag_query:
                possible_keys += list(item.tags.keys())
                possible_values += list(item.tags.values())

            li_entry = line_item_table.objects.all().aggregate(Min("usage_date"), Max("usage_date"))
            start_date = li_entry["usage_date__min"]
            end_date = li_entry["usage_date__max"]

        start_date = start_date.date() if isinstance(start_date, datetime.datetime) else start_date
        end_date = end_date.date() if isinstance(end_date, datetime.datetime) else end_date

        query = self.accessor._get_db_obj_query(summary_table_name)
        with schema_context(self.schema):
            query.delete()
            initial_count = query.count()

        self.accessor.populate_line_item_daily_summary_table(start_date, end_date, bill_ids)
        with schema_context(self.schema):
            self.assertNotEqual(query.count(), initial_count)

            summary_entry = summary_table.objects.all().aggregate(Min("usage_start"), Max("usage_start"))
            result_start_date = summary_entry["usage_start__min"]
            result_end_date = summary_entry["usage_start__max"]

            self.assertEqual(result_start_date, start_date)
            self.assertEqual(result_end_date, end_date)

            entry = query.order_by("-uuid")

            summary_columns = [
                "usage_start",
                "usage_quantity",
                "pretax_cost",
                "cost_entry_bill_id",
                "meter_id",
                "tags",
            ]

            for column in summary_columns:
                self.assertIsNotNone(getattr(entry.first(), column))

            found_keys = []
            found_values = []
            for item in query.all():
                found_keys += list(item.tags.keys())
                found_values += list(item.tags.values())

            self.assertEqual(set(sorted(possible_keys)), set(sorted(found_keys)))
            self.assertEqual(set(sorted(possible_values)), set(sorted(found_values)))

    def test_get_cost_entry_bills_by_date(self):
        """Test that get bills by date functions correctly."""
        table_name = AZURE_REPORT_TABLE_MAP["bill"]
        with schema_context(self.schema):
            today = datetime.datetime.utcnow()
            bill_start = today.replace(day=1).date()
            bill_count = (
                self.accessor._get_db_obj_query(table_name)
                .filter(billing_period_start=self.dh.this_month_start)
                .count()
            )
            bills = self.accessor.get_cost_entry_bills_by_date(bill_start)
            self.assertEqual(bills.count(), bill_count)

    def test_populate_markup_cost(self):
        """Test that the daily summary table is populated."""
        summary_table_name = AZURE_REPORT_TABLE_MAP["line_item_daily_summary"]
        summary_table = getattr(self.accessor.report_schema, summary_table_name)

        bills = self.accessor.get_cost_entry_bills_query_by_provider(self.azure_provider_uuid)
        with schema_context(self.schema):
            bill_ids = [str(bill.id) for bill in bills.all()]
            summary_entry = summary_table.objects.all().aggregate(Min("usage_start"), Max("usage_start"))
            start_date = summary_entry["usage_start__min"]
            end_date = summary_entry["usage_start__max"]

        query = self.accessor._get_db_obj_query(summary_table_name)
        with schema_context(self.schema):
            expected_markup = query.filter(cost_entry_bill__in=bill_ids).aggregate(
                markup=Sum(F("pretax_cost") * decimal.Decimal(0.1))
            )
            expected_markup = expected_markup.get("markup")

        query = self.accessor._get_db_obj_query(summary_table_name)

        self.accessor.populate_markup_cost(0.1, start_date, end_date, bill_ids)
        with schema_context(self.schema):
            query = (
                self.accessor._get_db_obj_query(summary_table_name)
                .filter(cost_entry_bill__in=bill_ids)
                .aggregate(Sum("markup_cost"))
            )
            actual_markup = query.get("markup_cost__sum")
            self.assertAlmostEqual(actual_markup, expected_markup, 6)

    def test_populate_ocp_on_azure_cost_daily_summary(self):
        """Test the method to run OpenShift on Azure SQL."""
        summary_table_name = AZURE_REPORT_TABLE_MAP["ocp_on_azure_daily_summary"]
        project_summary_table_name = AZURE_REPORT_TABLE_MAP["ocp_on_azure_project_daily_summary"]
        markup_value = decimal.Decimal(0.1)

        summary_table = getattr(self.accessor.report_schema, summary_table_name)
        project_table = getattr(self.accessor.report_schema, project_summary_table_name)

        today = DateHelper().today
        last_month = DateHelper().last_month_start
        azure_bills = get_bills_from_provider(self.azure_provider_uuid, self.schema, last_month, today)
        with schema_context(self.schema):
            bill_ids = [str(bill.id) for bill in azure_bills]
        cluster_id = self.ocp_on_azure_ocp_provider.authentication.credentials.get("cluster_id")

        self.accessor.populate_ocp_on_azure_cost_daily_summary(last_month, today, cluster_id, bill_ids, markup_value)

        li_table_name = AZURE_REPORT_TABLE_MAP["line_item"]
        with schema_context(self.schema):
            li_table = getattr(self.accessor.report_schema, li_table_name)
            sum_azure_cost = li_table.objects.aggregate(Sum("pretax_cost"))["pretax_cost__sum"]

        with schema_context(self.schema):
            # These names are defined in the `azure_static_data.yml` used by Nise to populate the Azure data
            namespaces = ["kube-system", "openshift", "banking", "mobile", "news-site", "weather"]
            for namespace in namespaces:
                with self.subTest(namespace=namespace):
                    sum_cost = summary_table.objects.filter(namespace__contains=[namespace]).aggregate(
                        Sum("pretax_cost")
                    )["pretax_cost__sum"]
                    sum_project_cost = project_table.objects.filter(namespace=namespace).aggregate(Sum("pretax_cost"))[
                        "pretax_cost__sum"
                    ]
                    self.assertNotEqual(sum_cost, 0)
                    self.assertAlmostEqual(sum_cost, sum_project_cost, 4)
                    self.assertLessEqual(sum_cost, sum_azure_cost)

        with schema_context(self.schema):
            sum_cost = summary_table.objects.filter(cluster_id=cluster_id).aggregate(Sum("pretax_cost"))[
                "pretax_cost__sum"
            ]
            sum_markup_cost = summary_table.objects.filter(cluster_id=cluster_id).aggregate(Sum("markup_cost"))[
                "markup_cost__sum"
            ]
            sum_project_cost = project_table.objects.filter(cluster_id=cluster_id).aggregate(Sum("pretax_cost"))[
                "pretax_cost__sum"
            ]
            sum_pod_cost = project_table.objects.filter(cluster_id=cluster_id).aggregate(Sum("pod_cost"))[
                "pod_cost__sum"
            ]
            sum_markup_cost_project = project_table.objects.filter(cluster_id=cluster_id).aggregate(
                Sum("markup_cost")
            )["markup_cost__sum"]
            sum_project_markup_cost_project = project_table.objects.filter(cluster_id=cluster_id).aggregate(
                Sum("project_markup_cost")
            )["project_markup_cost__sum"]

            self.assertLessEqual(sum_cost, sum_azure_cost)
            self.assertAlmostEqual(sum_markup_cost, sum_cost * markup_value, 4)
            self.assertAlmostEqual(sum_markup_cost_project, sum_project_cost * markup_value, 4)
            self.assertAlmostEqual(sum_project_markup_cost_project, sum_pod_cost * markup_value, 4)

    @patch("masu.database.azure_report_db_accessor.AzureReportDBAccessor._execute_presto_raw_sql_query")
    def test_populate_line_item_daily_summary_table_presto(self, mock_presto):
        """Test that we construst our SQL and query using Presto."""
        dh = DateHelper()
        start_date = dh.this_month_start.date()
        end_date = dh.this_month_end.date()

        bills = self.accessor.get_cost_entry_bills_query_by_provider(self.azure_provider.uuid)
        with schema_context(self.schema):
            current_bill_id = bills.first().id if bills else None

        with CostModelDBAccessor(self.schema, self.azure_provider.uuid) as cost_model_accessor:
            markup = cost_model_accessor.markup
            markup_value = float(markup.get("value", 0)) / 100

        self.accessor.populate_line_item_daily_summary_table_presto(
            start_date, end_date, self.azure_provider_uuid, current_bill_id, markup_value
        )
<<<<<<< HEAD
        mock_presto.assert_called()
=======
        mock_presto.assert_called()

    def test_populate_enabled_tag_keys(self):
        """Test that enabled tag keys are populated."""
        dh = DateHelper()
        start_date = dh.this_month_start.date()
        end_date = dh.this_month_end.date()

        bills = self.accessor.bills_for_provider_uuid(self.azure_provider_uuid, start_date)
        with schema_context(self.schema):
            AzureTagsSummary.objects.all().delete()
            AzureEnabledTagKeys.objects.all().delete()
            bill_ids = [bill.id for bill in bills]
            self.assertEqual(AzureEnabledTagKeys.objects.count(), 0)
            self.accessor.populate_enabled_tag_keys(start_date, end_date, bill_ids)
            self.assertNotEqual(AzureEnabledTagKeys.objects.count(), 0)

    def test_update_line_item_daily_summary_with_enabled_tags(self):
        """Test that we filter the daily summary table's tags with only enabled tags."""
        dh = DateHelper()
        start_date = dh.this_month_start.date()
        end_date = dh.this_month_end.date()

        bills = self.accessor.bills_for_provider_uuid(self.azure_provider_uuid, start_date)
        with schema_context(self.schema):
            AzureTagsSummary.objects.all().delete()
            key_to_keep = AzureEnabledTagKeys.objects.first()
            AzureEnabledTagKeys.objects.exclude(key=key_to_keep.key).delete()
            bill_ids = [bill.id for bill in bills]
            self.accessor.update_line_item_daily_summary_with_enabled_tags(start_date, end_date, bill_ids)
            tags = (
                AzureCostEntryLineItemDailySummary.objects.filter(
                    usage_start__gte=start_date, cost_entry_bill_id__in=bill_ids
                )
                .values_list("tags")
                .distinct()
            )

            for tag in tags:
                tag_dict = tag[0]
                tag_keys = list(tag_dict.keys())
                if tag_keys:
                    self.assertEqual([key_to_keep.key], tag_keys)
                else:
                    self.assertEqual([], tag_keys)
>>>>>>> 98e0f09c
<|MERGE_RESOLUTION|>--- conflicted
+++ resolved
@@ -313,9 +313,6 @@
         self.accessor.populate_line_item_daily_summary_table_presto(
             start_date, end_date, self.azure_provider_uuid, current_bill_id, markup_value
         )
-<<<<<<< HEAD
-        mock_presto.assert_called()
-=======
         mock_presto.assert_called()
 
     def test_populate_enabled_tag_keys(self):
@@ -360,5 +357,4 @@
                 if tag_keys:
                     self.assertEqual([key_to_keep.key], tag_keys)
                 else:
-                    self.assertEqual([], tag_keys)
->>>>>>> 98e0f09c
+                    self.assertEqual([], tag_keys)