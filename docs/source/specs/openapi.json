{
    "openapi": "3.0.0",
    "info": {
        "description": "The API for Project Koku and OpenShift cost management. You can find out more about Project Koku at [https://github.com/project-koku/](https://github.com/project-koku/).",
        "version": "1.0.2",
        "title": "Cost Management",
        "license": {
            "name": "AGPL-3.0",
            "url": "https://opensource.org/licenses/AGPL-3.0"
        }
    },
    "tags": [{
            "name": "AWS Reports",
            "description": "Operations about AWS report interactions"
        },
        {
            "name": "Azure Reports",
            "description": "Operations about Azure report interactions"
        },
        {
            "name": "OpenShift Reports",
            "description": "Operations about OpenShift report interactions"
        },
        {
            "name": "Sources",
            "description": "Operations about platform sources interactions"
        },
        {
            "name": "Cost Models",
            "description": "Operations about cost model interactions"
        },
        {
            "name": "Metrics",
            "description": "Operations about cost model metrics"
        },
        {
            "name": "Tags",
            "description": "Operations about tag interactions"
        },
        {
            "name": "Settings",
            "description": "Operations about settings"
        },
        {
            "name": "Status",
            "description": "Operations about status"
        }
    ],
    "paths": {
        "/status/": {
            "get": {
                "tags": [
                    "Status"
                ],
                "summary": "Obtain server status",
                "operationId": "getStatus",
                "responses": {
                    "200": {
                        "description": "An object describing the server status",
                        "content": {
                            "application/json": {
                                "schema": {
                                    "$ref": "#/components/schemas/Status"
                                }
                            }
                        }
                    },
                    "500": {
                        "description": "Unexpected Error",
                        "content": {
                            "application/json": {
                                "schema": {
                                    "$ref": "#/components/schemas/Error"
                                }
                            }
                        }
                    }
                }
            }
        },
        "/cost-models/": {
            "get": {
                "tags": [
                    "Cost Models"
                ],
                "summary": "List the cost models",
                "operationId": "listCostModels",
                "parameters": [{
                        "$ref": "#/components/parameters/QueryOffset"
                    },
                    {
                        "$ref": "#/components/parameters/QueryLimit"
                    },
                    {
                        "name": "source_uuid",
                        "required": false,
                        "in": "query",
                        "description": "Filter response on source uuid.",
                        "schema": {
                            "type": "string",
                            "format": "uuid"
                        }
                    },
                    {
                        "name": "source_type",
                        "required": false,
                        "in": "query",
                        "description": "Filter response on source type.",
                        "schema": {
                            "type": "string"
                        }
                    },
                    {
                        "name": "name",
                        "required": false,
                        "in": "query",
                        "description": "Filter response on cost model name.",
                        "schema": {
                            "type": "string"
                        }
                    },
                    {
                        "name": "description",
                        "required": false,
                        "in": "query",
                        "description": "Filter response on cost model description.",
                        "schema": {
                            "type": "string"
                        }
                    },
                    {
                        "name": "ordering",
                        "required": false,
                        "in": "query",
                        "description": "Order response on cost model by allowed fields.",
                        "schema": {
                            "type": "string",
                            "enum": [
                                "name",
                                "-name",
                                "source_type",
                                "-source_type",
                                "updated_timestamp",
                                "-updated_timestamp"
                            ]
                        }
                    }
                ],
                "security": [{
                    "basic_auth": []
                }],
                "responses": {
                    "200": {
                        "description": "A paginated list of cost model objects",
                        "content": {
                            "application/json": {
                                "schema": {
                                    "$ref": "#/components/schemas/CostModelPagination"
                                }
                            }
                        }
                    },
                    "401": {
                        "description": "Unauthorized"
                    },
                    "500": {
                        "description": "Unexpected Error",
                        "content": {
                            "application/json": {
                                "schema": {
                                    "$ref": "#/components/schemas/Error"
                                }
                            }
                        }
                    }
                }
            },
            "post": {
                "tags": [
                    "Cost Models"
                ],
                "summary": "Create a new cost model.",
                "operationId": "createCostModel",
                "requestBody": {
                    "content": {
                        "application/json": {
                            "schema": {
                                "$ref": "#/components/schemas/CostModel"
                            }
                        }
                    },
                    "required": true
                },
                "security": [{
                    "basic_auth": []
                }],
                "responses": {
                    "201": {
                        "description": "An object describing the cost model",
                        "content": {
                            "application/json": {
                                "schema": {
                                    "$ref": "#/components/schemas/CostModelOut"
                                }
                            }
                        }
                    },
                    "401": {
                        "description": "Unauthorized"
                    },
                    "500": {
                        "description": "Unexpected Error",
                        "content": {
                            "application/json": {
                                "schema": {
                                    "$ref": "#/components/schemas/Error"
                                }
                            }
                        }
                    }
                }
            }
        },
        "/cost-models/{cost_model_uuid}/": {
            "get": {
                "tags": [
                    "Cost Models"
                ],
                "summary": "Get a Cost Model.",
                "operationId": "getCostModel",
                "parameters": [{
                    "name": "cost_model_uuid",
                    "in": "path",
                    "description": "UUID of Cost Model to get",
                    "required": true,
                    "schema": {
                        "type": "string",
                        "format": "uuid"
                    }
                }],
                "security": [{
                    "basic_auth": []
                }],
                "responses": {
                    "200": {
                        "description": "A Cost Model object",
                        "content": {
                            "application/json": {
                                "schema": {
                                    "$ref": "#/components/schemas/CostModelOut"
                                }
                            }
                        }
                    },
                    "401": {
                        "description": "Unauthorized"
                    },
                    "404": {
                        "description": "Not Found",
                        "content": {
                            "application/json": {
                                "schema": {
                                    "$ref": "#/components/schemas/Error"
                                }
                            }
                        }
                    },
                    "500": {
                        "description": "Unexpected Error",
                        "content": {
                            "application/json": {
                                "schema": {
                                    "$ref": "#/components/schemas/Error"
                                }
                            }
                        }
                    }
                }
            },
            "put": {
                "tags": [
                    "Cost Models"
                ],
                "summary": "Update a Cost Model",
                "operationId": "updateCostModel",
                "parameters": [{
                    "name": "cost_model_uuid",
                    "in": "path",
                    "description": "UUID of Cost Model to get",
                    "required": true,
                    "schema": {
                        "type": "string",
                        "format": "uuid"
                    }
                }],
                "requestBody": {
                    "content": {
                        "application/json": {
                            "schema": {
                                "$ref": "#/components/schemas/CostModel"
                            }
                        }
                    },
                    "description": "Update to a Cost Model",
                    "required": true
                },
                "responses": {
                    "200": {
                        "description": "A Cost Model object",
                        "content": {
                            "application/json": {
                                "schema": {
                                    "$ref": "#/components/schemas/CostModelOut"
                                }
                            }
                        }
                    },
                    "401": {
                        "description": "Unauthorized"
                    },
                    "404": {
                        "description": "Not Found",
                        "content": {
                            "application/json": {
                                "schema": {
                                    "$ref": "#/components/schemas/Error"
                                }
                            }
                        }
                    },
                    "500": {
                        "description": "Unexpected Error",
                        "content": {
                            "application/json": {
                                "schema": {
                                    "$ref": "#/components/schemas/Error"
                                }
                            }
                        }
                    }
                },
                "security": [{
                    "basic_auth": []
                }]
            },
            "delete": {
                "tags": [
                    "Cost Models"
                ],
                "summary": "Delete a Cost Model",
                "operationId": "deleteCostModel",
                "parameters": [{
                    "name": "cost_model_uuid",
                    "in": "path",
                    "description": "UUID of Cost Model to get",
                    "required": true,
                    "schema": {
                        "type": "string",
                        "format": "uuid"
                    }
                }],
                "responses": {
                    "204": {
                        "description": "Cost Model deleted"
                    },
                    "401": {
                        "description": "Unauthorized"
                    },
                    "404": {
                        "description": "Not Found",
                        "content": {
                            "application/json": {
                                "schema": {
                                    "$ref": "#/components/schemas/Error"
                                }
                            }
                        }
                    },
                    "500": {
                        "description": "Unexpected Error",
                        "content": {
                            "application/json": {
                                "schema": {
                                    "$ref": "#/components/schemas/Error"
                                }
                            }
                        }
                    }
                },
                "security": [{
                    "basic_auth": []
                }]
            }
        },
        "/metrics/": {
            "get": {
                "tags": [
                    "Metrics"
                ],
                "summary": "Obtain Metrics",
                "operationId": "getMetrics",
                "security": [{
                    "basic_auth": []
                }],
                "responses": {
                    "200": {
                        "description": "An object describing the cost model metrics.",
                        "content": {
                            "application/json": {
                                "schema": {
                                    "$ref": "#/components/schemas/Metrics"
                                }
                            }
                        }
                    },
                    "500": {
                        "description": "Unexpected Error",
                        "content": {
                            "application/json": {
                                "schema": {
                                    "$ref": "#/components/schemas/Error"
                                }
                            }
                        }
                    }
                }
            }
        },
        "/organizations/aws/": {
            "get": {
                "tags": [
                    "Organizations"
                ],
                "summary": "View AWS organizations",
                "security": [{
                    "basic_auth": []
                }],
                "parameters": [{
                        "$ref": "#/components/parameters/QueryDelta"
                    },
                    {
                        "$ref": "#/components/parameters/QueryFilter"
                    },
                    {
                        "$ref": "#/components/parameters/QueryOffset"
                    },
                    {
                        "$ref": "#/components/parameters/ReportQueryLimit"
                    },
                    {
                        "$ref": "#/components/schemas/OrganizationFilter"
                    }
                ],
                "responses": {
                    "200": {
                        "description": "A paginated list of Organization objects",
                        "content": {
                            "application/json": {
                                "schema": {
                                    "$ref": "#/components/schemas/OrganizationPagination"
                                }
                            }
                        }
                    },
                    "403": {
                        "description": "Access to the requested resource is forbidden"
                    },
                    "500": {
                        "description": "Unexpected Error",
                        "content": {
                            "application/json": {
                                "schema": {
                                    "$ref": "#/components/schemas/Error"
                                }
                            }
                        }
                    }
                }
            }
        },
        "/reports/aws/costs/": {
            "get": {
                "tags": [
                    "AWS Reports"
                ],
                "summary": "Query to obtain cost reports",
                "operationId": "getAWSCostReports",
                "parameters": [{
                        "$ref": "#/components/parameters/QueryDelta"
                    },
                    {
                        "$ref": "#/components/parameters/QueryFilter"
                    },
                    {
                        "$ref": "#/components/parameters/QueryGroupBy"
                    },
                    {
                        "$ref": "#/components/parameters/QueryOrderBy"
                    },
                    {
                        "$ref": "#/components/parameters/QueryOffset"
                    },
                    {
                        "$ref": "#/components/parameters/ReportQueryLimit"
                    }
                ],
                "responses": {
                    "200": {
                        "description": "A paginated report object",
                        "content": {
                            "application/json": {
                                "schema": {
                                    "$ref": "#/components/schemas/ReportCost"
                                }
                            },
                            "text/csv": {
                                "schema": {
                                    "$ref": "#/components/schemas/ReportCost"
                                }
                            }
                        }
                    },
                    "401": {
                        "description": "Unauthorized"
                    },
                    "500": {
                        "description": "Unexpected Error",
                        "content": {
                            "application/json": {
                                "schema": {
                                    "$ref": "#/components/schemas/Error"
                                }
                            },
                            "text/csv": {
                                "schema": {
                                    "$ref": "#/components/schemas/Error"
                                }
                            }
                        }
                    }
                },
                "security": [{
                    "basic_auth": []
                }]
            }
        },
        "/reports/azure/costs/": {
            "get": {
                "tags": [
                    "Azure Reports"
                ],
                "summary": "Query to obtain cost reports",
                "operationId": "getAzureCostReports",
                "parameters": [{
                        "$ref": "#/components/parameters/QueryDelta"
                    },
                    {
                        "$ref": "#/components/parameters/QueryFilter"
                    },
                    {
                        "$ref": "#/components/parameters/QueryGroupBy"
                    },
                    {
                        "$ref": "#/components/parameters/QueryOrderBy"
                    },
                    {
                        "$ref": "#/components/parameters/QueryOffset"
                    },
                    {
                        "$ref": "#/components/parameters/ReportQueryLimit"
                    }
                ],
                "responses": {
                    "200": {
                        "description": "A paginated report object",
                        "content": {
                            "application/json": {
                                "schema": {
                                    "$ref": "#/components/schemas/ReportCost"
                                }
                            },
                            "text/csv": {
                                "schema": {
                                    "$ref": "#/components/schemas/ReportCost"
                                }
                            }
                        }
                    },
                    "401": {
                        "description": "Unauthorized"
                    },
                    "500": {
                        "description": "Unexpected Error",
                        "content": {
                            "application/json": {
                                "schema": {
                                    "$ref": "#/components/schemas/Error"
                                }
                            },
                            "text/csv": {
                                "schema": {
                                    "$ref": "#/components/schemas/Error"
                                }
                            }
                        }
                    }
                },
                "security": [{
                    "basic_auth": []
                }]
            }
        },
        "/reports/openshift/costs/": {
            "get": {
                "tags": [
                    "OpenShift Reports"
                ],
                "summary": "Query to obtain cost reports",
                "operationId": "getOpenShiftCostReports",
                "parameters": [{
                        "$ref": "#/components/parameters/QueryDelta"
                    },
                    {
                        "$ref": "#/components/parameters/QueryFilter"
                    },
                    {
                        "$ref": "#/components/parameters/QueryGroupBy"
                    },
                    {
                        "$ref": "#/components/parameters/QueryOrderBy"
                    },
                    {
                        "$ref": "#/components/parameters/QueryOffset"
                    },
                    {
                        "$ref": "#/components/parameters/ReportQueryLimit"
                    }
                ],
                "responses": {
                    "200": {
                        "description": "A paginated report object",
                        "content": {
                            "application/json": {
                                "schema": {
                                    "$ref": "#/components/schemas/ReportCost"
                                }
                            },
                            "text/csv": {
                                "schema": {
                                    "$ref": "#/components/schemas/ReportCost"
                                }
                            }
                        }
                    },
                    "401": {
                        "description": "Unauthorized"
                    },
                    "500": {
                        "description": "Unexpected Error",
                        "content": {
                            "application/json": {
                                "schema": {
                                    "$ref": "#/components/schemas/Error"
                                }
                            },
                            "text/csv": {
                                "schema": {
                                    "$ref": "#/components/schemas/Error"
                                }
                            }
                        }
                    }
                },
                "security": [{
                    "basic_auth": []
                }]
            }
        },
        "/reports/aws/instance-types/": {
            "get": {
                "tags": [
                    "AWS Reports"
                ],
                "summary": "Query to obtain AWS instance type data",
                "operationId": "getAWSInstanceReports",
                "parameters": [{
                        "$ref": "#/components/parameters/QueryFilter"
                    },
                    {
                        "$ref": "#/components/parameters/QueryGroupBy"
                    },
                    {
                        "$ref": "#/components/parameters/QueryOrderBy"
                    },
                    {
                        "$ref": "#/components/parameters/ReportQueryUnits"
                    },
                    {
                        "$ref": "#/components/parameters/QueryOffset"
                    },
                    {
                        "$ref": "#/components/parameters/ReportQueryLimit"
                    },
                    {
                        "$ref": "#/components/parameters/QueryComputeCount"
                    }
                ],
                "responses": {
                    "200": {
                        "description": "A paginated report object",
                        "content": {
                            "application/json": {
                                "schema": {
                                    "$ref": "#/components/schemas/ReportInstanceInventory"
                                }
                            },
                            "text/csv": {
                                "schema": {
                                    "$ref": "#/components/schemas/ReportInstanceInventory"
                                }
                            }
                        }
                    },
                    "401": {
                        "description": "Unauthorized"
                    },
                    "500": {
                        "description": "Unexpected Error",
                        "content": {
                            "application/json": {
                                "schema": {
                                    "$ref": "#/components/schemas/Error"
                                }
                            },
                            "text/csv": {
                                "schema": {
                                    "$ref": "#/components/schemas/Error"
                                }
                            }
                        }
                    }
                },
                "security": [{
                    "basic_auth": []
                }]
            }
        },
        "/reports/azure/instance-types/": {
            "get": {
                "tags": [
                    "Azure Reports"
                ],
                "summary": "Query to obtain Azure instance type data",
                "operationId": "getAzureInstanceReports",
                "parameters": [{
                        "$ref": "#/components/parameters/QueryFilter"
                    },
                    {
                        "$ref": "#/components/parameters/QueryGroupBy"
                    },
                    {
                        "$ref": "#/components/parameters/QueryOrderBy"
                    },
                    {
                        "$ref": "#/components/parameters/ReportQueryUnits"
                    },
                    {
                        "$ref": "#/components/parameters/QueryOffset"
                    },
                    {
                        "$ref": "#/components/parameters/ReportQueryLimit"
                    }
                ],
                "responses": {
                    "200": {
                        "description": "A paginated report object",
                        "content": {
                            "application/json": {
                                "schema": {
                                    "$ref": "#/components/schemas/ReportInstanceInventory"
                                }
                            },
                            "text/csv": {
                                "schema": {
                                    "$ref": "#/components/schemas/ReportInstanceInventory"
                                }
                            }
                        }
                    },
                    "401": {
                        "description": "Unauthorized"
                    },
                    "500": {
                        "description": "Unexpected Error",
                        "content": {
                            "application/json": {
                                "schema": {
                                    "$ref": "#/components/schemas/Error"
                                }
                            },
                            "text/csv": {
                                "schema": {
                                    "$ref": "#/components/schemas/Error"
                                }
                            }
                        }
                    }
                },
                "security": [{
                    "basic_auth": []
                }]
            }
        },
        "/reports/aws/storage/": {
            "get": {
                "tags": [
                    "AWS Reports"
                ],
                "summary": "Query to obtain AWS storage data",
                "operationId": "getAWSStorageReports",
                "parameters": [{
                        "$ref": "#/components/parameters/QueryFilter"
                    },
                    {
                        "$ref": "#/components/parameters/QueryGroupBy"
                    },
                    {
                        "$ref": "#/components/parameters/QueryOrderBy"
                    },
                    {
                        "$ref": "#/components/parameters/ReportQueryUnits"
                    },
                    {
                        "$ref": "#/components/parameters/QueryOffset"
                    },
                    {
                        "$ref": "#/components/parameters/ReportQueryLimit"
                    }
                ],
                "responses": {
                    "200": {
                        "description": "A paginated report object",
                        "content": {
                            "application/json": {
                                "schema": {
                                    "$ref": "#/components/schemas/ReportStorageInventory"
                                }
                            },
                            "text/csv": {
                                "schema": {
                                    "$ref": "#/components/schemas/ReportStorageInventory"
                                }
                            }
                        }
                    },
                    "401": {
                        "description": "Unauthorized"
                    },
                    "500": {
                        "description": "Unexpected Error",
                        "content": {
                            "application/json": {
                                "schema": {
                                    "$ref": "#/components/schemas/Error"
                                }
                            },
                            "text/csv": {
                                "schema": {
                                    "$ref": "#/components/schemas/Error"
                                }
                            }
                        }
                    }
                },
                "security": [{
                    "basic_auth": []
                }]
            }
        },
        "/reports/azure/storage/": {
            "get": {
                "tags": [
                    "Azure Reports"
                ],
                "summary": "Query to obtain AWS storage data",
                "operationId": "getAzureStorageReports",
                "parameters": [{
                        "$ref": "#/components/parameters/QueryFilter"
                    },
                    {
                        "$ref": "#/components/parameters/QueryGroupBy"
                    },
                    {
                        "$ref": "#/components/parameters/QueryOrderBy"
                    },
                    {
                        "$ref": "#/components/parameters/ReportQueryUnits"
                    },
                    {
                        "$ref": "#/components/parameters/QueryOffset"
                    },
                    {
                        "$ref": "#/components/parameters/ReportQueryLimit"
                    }
                ],
                "responses": {
                    "200": {
                        "description": "A paginated report object",
                        "content": {
                            "application/json": {
                                "schema": {
                                    "$ref": "#/components/schemas/ReportStorageInventory"
                                }
                            },
                            "text/csv": {
                                "schema": {
                                    "$ref": "#/components/schemas/ReportStorageInventory"
                                }
                            }
                        }
                    },
                    "401": {
                        "description": "Unauthorized"
                    },
                    "500": {
                        "description": "Unexpected Error",
                        "content": {
                            "application/json": {
                                "schema": {
                                    "$ref": "#/components/schemas/Error"
                                }
                            },
                            "text/csv": {
                                "schema": {
                                    "$ref": "#/components/schemas/Error"
                                }
                            }
                        }
                    }
                },
                "security": [{
                    "basic_auth": []
                }]
            }
        },
        "/reports/openshift/compute/": {
            "get": {
                "tags": [
                    "OpenShift Reports"
                ],
                "summary": "Query to obtain OpenShift compute usage information",
                "operationId": "getOpenShiftComputeReports",
                "parameters": [{
                        "$ref": "#/components/parameters/QueryFilter"
                    },
                    {
                        "$ref": "#/components/parameters/QueryGroupBy"
                    },
                    {
                        "$ref": "#/components/parameters/QueryOrderBy"
                    },
                    {
                        "$ref": "#/components/parameters/QueryOffset"
                    },
                    {
                        "$ref": "#/components/parameters/ReportQueryLimit"
                    }
                ],
                "responses": {
                    "200": {
                        "description": "A paginated report object",
                        "content": {
                            "application/json": {
                                "schema": {
                                    "$ref": "#/components/schemas/ReportOpenShiftCpu"
                                }
                            },
                            "text/csv": {
                                "schema": {
                                    "$ref": "#/components/schemas/ReportOpenShiftCpu"
                                }
                            }
                        }
                    },
                    "401": {
                        "description": "Unauthorized"
                    },
                    "500": {
                        "description": "Unexpected Error",
                        "content": {
                            "application/json": {
                                "schema": {
                                    "$ref": "#/components/schemas/Error"
                                }
                            },
                            "text/csv": {
                                "schema": {
                                    "$ref": "#/components/schemas/Error"
                                }
                            }
                        }
                    }
                },
                "security": [{
                    "basic_auth": []
                }]
            }
        },
        "/reports/openshift/memory/": {
            "get": {
                "tags": [
                    "OpenShift Reports"
                ],
                "summary": "Query to obtain OpenShift memory usage information",
                "operationId": "getOpenShiftMemoryReports",
                "parameters": [{
                        "$ref": "#/components/parameters/QueryFilter"
                    },
                    {
                        "$ref": "#/components/parameters/QueryGroupBy"
                    },
                    {
                        "$ref": "#/components/parameters/QueryOrderBy"
                    },
                    {
                        "$ref": "#/components/parameters/QueryOffset"
                    },
                    {
                        "$ref": "#/components/parameters/ReportQueryLimit"
                    }
                ],
                "responses": {
                    "200": {
                        "description": "A paginated report object",
                        "content": {
                            "application/json": {
                                "schema": {
                                    "$ref": "#/components/schemas/ReportOpenShiftMemory"
                                }
                            },
                            "text/csv": {
                                "schema": {
                                    "$ref": "#/components/schemas/ReportOpenShiftMemory"
                                }
                            }
                        }
                    },
                    "401": {
                        "description": "Unauthorized"
                    },
                    "500": {
                        "description": "Unexpected Error",
                        "content": {
                            "application/json": {
                                "schema": {
                                    "$ref": "#/components/schemas/Error"
                                }
                            },
                            "text/csv": {
                                "schema": {
                                    "$ref": "#/components/schemas/Error"
                                }
                            }
                        }
                    }
                },
                "security": [{
                    "basic_auth": []
                }]
            }
        },
        "/reports/openshift/volumes/": {
            "get": {
                "tags": [
                    "OpenShift Reports"
                ],
                "summary": "Query to obtain OpenShift volume usage information",
                "operationId": "getOpenShiftVolumeReports",
                "parameters": [{
                        "$ref": "#/components/parameters/QueryFilter"
                    },
                    {
                        "$ref": "#/components/parameters/QueryGroupBy"
                    },
                    {
                        "$ref": "#/components/parameters/QueryOrderBy"
                    },
                    {
                        "$ref": "#/components/parameters/QueryOffset"
                    },
                    {
                        "$ref": "#/components/parameters/ReportQueryLimit"
                    }
                ],
                "responses": {
                    "200": {
                        "description": "A paginated report object",
                        "content": {
                            "application/json": {
                                "schema": {
                                    "$ref": "#/components/schemas/ReportOpenShiftVolume"
                                }
                            },
                            "text/csv": {
                                "schema": {
                                    "$ref": "#/components/schemas/ReportOpenShiftVolume"
                                }
                            }
                        }
                    },
                    "401": {
                        "description": "Unauthorized"
                    },
                    "500": {
                        "description": "Unexpected Error",
                        "content": {
                            "application/json": {
                                "schema": {
                                    "$ref": "#/components/schemas/Error"
                                }
                            },
                            "text/csv": {
                                "schema": {
                                    "$ref": "#/components/schemas/Error"
                                }
                            }
                        }
                    }
                },
                "security": [{
                    "basic_auth": []
                }]
            }
        },
        "/reports/openshift/infrastructures/all/costs/": {
            "get": {
                "tags": [
                    "OpenShift Reports"
                ],
                "summary": "Query to obtain OpenShift on all infrastructures cost reports",
                "operationId": "getOpenShiftAllCostReports",
                "parameters": [{
                        "$ref": "#/components/parameters/QueryDelta"
                    },
                    {
                        "$ref": "#/components/parameters/QueryFilter"
                    },
                    {
                        "$ref": "#/components/parameters/QueryGroupBy"
                    },
                    {
                        "$ref": "#/components/parameters/QueryOrderBy"
                    },
                    {
                        "$ref": "#/components/parameters/QueryOffset"
                    },
                    {
                        "$ref": "#/components/parameters/ReportQueryLimit"
                    }
                ],
                "responses": {
                    "200": {
                        "description": "A paginated report object",
                        "content": {
                            "application/json": {
                                "schema": {
                                    "$ref": "#/components/schemas/ReportCosts"
                                }
                            },
                            "text/csv": {
                                "schema": {
                                    "$ref": "#/components/schemas/ReportCosts"
                                }
                            }
                        }
                    },
                    "401": {
                        "description": "Unauthorized"
                    },
                    "500": {
                        "description": "Unexpected Error",
                        "content": {
                            "application/json": {
                                "schema": {
                                    "$ref": "#/components/schemas/Error"
                                }
                            },
                            "text/csv": {
                                "schema": {
                                    "$ref": "#/components/schemas/Error"
                                }
                            }
                        }
                    }
                },
                "security": [{
                    "basic_auth": []
                }]
            }
        },
        "/reports/openshift/infrastructures/all/storage/": {
            "get": {
                "tags": [
                    "OpenShift Reports"
                ],
                "summary": "Query to obtain OpenShift on all infrastructures storage data",
                "operationId": "getOpenShiftAllInventoryStorageReport",
                "parameters": [{
                        "$ref": "#/components/parameters/QueryFilter"
                    },
                    {
                        "$ref": "#/components/parameters/QueryGroupBy"
                    },
                    {
                        "$ref": "#/components/parameters/QueryOrderBy"
                    },
                    {
                        "$ref": "#/components/parameters/ReportQueryUnits"
                    },
                    {
                        "$ref": "#/components/parameters/QueryOffset"
                    },
                    {
                        "$ref": "#/components/parameters/ReportQueryLimit"
                    }
                ],
                "responses": {
                    "200": {
                        "description": "A paginated report object",
                        "content": {
                            "application/json": {
                                "schema": {
                                    "$ref": "#/components/schemas/ReportOpenShiftAllStorageInventory"
                                }
                            },
                            "text/csv": {
                                "schema": {
                                    "$ref": "#/components/schemas/ReportOpenShiftAllStorageInventory"
                                }
                            }
                        }
                    },
                    "401": {
                        "description": "Unauthorized"
                    },
                    "500": {
                        "description": "Unexpected Error",
                        "content": {
                            "application/json": {
                                "schema": {
                                    "$ref": "#/components/schemas/Error"
                                }
                            },
                            "text/csv": {
                                "schema": {
                                    "$ref": "#/components/schemas/Error"
                                }
                            }
                        }
                    }
                },
                "security": [{
                    "basic_auth": []
                }]
            }
        },
        "/reports/openshift/infrastructures/all/instance-types/": {
            "get": {
                "tags": [
                    "OpenShift Reports"
                ],
                "summary": "Query to obtain OpenShift on all infrastructures instance data",
                "operationId": "getOpenShiftAllInventoryInstanceReport",
                "parameters": [{
                        "$ref": "#/components/parameters/QueryFilter"
                    },
                    {
                        "$ref": "#/components/parameters/QueryGroupBy"
                    },
                    {
                        "$ref": "#/components/parameters/QueryOrderBy"
                    },
                    {
                        "$ref": "#/components/parameters/ReportQueryUnits"
                    },
                    {
                        "$ref": "#/components/parameters/QueryOffset"
                    },
                    {
                        "$ref": "#/components/parameters/ReportQueryLimit"
                    }
                ],
                "responses": {
                    "200": {
                        "description": "A paginated report object",
                        "content": {
                            "application/json": {
                                "schema": {
                                    "$ref": "#/components/schemas/ReportOpenShiftAllInstanceInventory"
                                }
                            },
                            "text/csv": {
                                "schema": {
                                    "$ref": "#/components/schemas/ReportOpenShiftAllInstanceInventory"
                                }
                            }
                        }
                    },
                    "401": {
                        "description": "Unauthorized"
                    },
                    "500": {
                        "description": "Unexpected Error",
                        "content": {
                            "application/json": {
                                "schema": {
                                    "$ref": "#/components/schemas/Error"
                                }
                            },
                            "text/csv": {
                                "schema": {
                                    "$ref": "#/components/schemas/Error"
                                }
                            }
                        }
                    }
                },
                "security": [{
                    "basic_auth": []
                }]
            }
        },
        "/reports/openshift/infrastructures/aws/costs/": {
            "get": {
                "tags": [
                    "OpenShift Reports"
                ],
                "summary": "Query to obtain OpenShift on AWS cost reports",
                "operationId": "getOpenShiftAWSCostReports",
                "parameters": [{
                        "$ref": "#/components/parameters/QueryDelta"
                    },
                    {
                        "$ref": "#/components/parameters/QueryFilter"
                    },
                    {
                        "$ref": "#/components/parameters/QueryGroupBy"
                    },
                    {
                        "$ref": "#/components/parameters/QueryOrderBy"
                    },
                    {
                        "$ref": "#/components/parameters/QueryOffset"
                    },
                    {
                        "$ref": "#/components/parameters/ReportQueryLimit"
                    }
                ],
                "responses": {
                    "200": {
                        "description": "A paginated report object",
                        "content": {
                            "application/json": {
                                "schema": {
                                    "$ref": "#/components/schemas/ReportCosts"
                                }
                            },
                            "text/csv": {
                                "schema": {
                                    "$ref": "#/components/schemas/ReportCosts"
                                }
                            }
                        }
                    },
                    "401": {
                        "description": "Unauthorized"
                    },
                    "500": {
                        "description": "Unexpected Error",
                        "content": {
                            "application/json": {
                                "schema": {
                                    "$ref": "#/components/schemas/Error"
                                }
                            },
                            "text/csv": {
                                "schema": {
                                    "$ref": "#/components/schemas/Error"
                                }
                            }
                        }
                    }
                },
                "security": [{
                    "basic_auth": []
                }]
            }
        },
        "/reports/openshift/infrastructures/aws/storage/": {
            "get": {
                "tags": [
                    "OpenShift Reports"
                ],
                "summary": "Query to obtain OpenShift on AWS storage data",
                "operationId": "getOpenShiftAWSInventoryStorageReport",
                "parameters": [{
                        "$ref": "#/components/parameters/QueryFilter"
                    },
                    {
                        "$ref": "#/components/parameters/QueryGroupBy"
                    },
                    {
                        "$ref": "#/components/parameters/QueryOrderBy"
                    },
                    {
                        "$ref": "#/components/parameters/ReportQueryUnits"
                    },
                    {
                        "$ref": "#/components/parameters/QueryOffset"
                    },
                    {
                        "$ref": "#/components/parameters/ReportQueryLimit"
                    }
                ],
                "responses": {
                    "200": {
                        "description": "A paginated report object",
                        "content": {
                            "application/json": {
                                "schema": {
                                    "$ref": "#/components/schemas/ReportOpenShiftAWSStorageInventory"
                                }
                            },
                            "text/csv": {
                                "schema": {
                                    "$ref": "#/components/schemas/ReportOpenShiftAWSStorageInventory"
                                }
                            }
                        }
                    },
                    "401": {
                        "description": "Unauthorized"
                    },
                    "500": {
                        "description": "Unexpected Error",
                        "content": {
                            "application/json": {
                                "schema": {
                                    "$ref": "#/components/schemas/Error"
                                }
                            },
                            "text/csv": {
                                "schema": {
                                    "$ref": "#/components/schemas/Error"
                                }
                            }
                        }
                    }
                },
                "security": [{
                    "basic_auth": []
                }]
            }
        },
        "/reports/openshift/infrastructures/aws/instance-types/": {
            "get": {
                "tags": [
                    "OpenShift Reports"
                ],
                "summary": "Query to obtain OpenShift on AWS instance data",
                "operationId": "getOpenShiftAWSInventoryInstanceReport",
                "parameters": [{
                        "$ref": "#/components/parameters/QueryFilter"
                    },
                    {
                        "$ref": "#/components/parameters/QueryGroupBy"
                    },
                    {
                        "$ref": "#/components/parameters/QueryOrderBy"
                    },
                    {
                        "$ref": "#/components/parameters/ReportQueryUnits"
                    },
                    {
                        "$ref": "#/components/parameters/QueryOffset"
                    },
                    {
                        "$ref": "#/components/parameters/ReportQueryLimit"
                    }
                ],
                "responses": {
                    "200": {
                        "description": "A paginated report object",
                        "content": {
                            "application/json": {
                                "schema": {
                                    "$ref": "#/components/schemas/ReportOpenShiftAWSInstanceInventory"
                                }
                            },
                            "text/csv": {
                                "schema": {
                                    "$ref": "#/components/schemas/ReportOpenShiftAWSInstanceInventory"
                                }
                            }
                        }
                    },
                    "401": {
                        "description": "Unauthorized"
                    },
                    "500": {
                        "description": "Unexpected Error",
                        "content": {
                            "application/json": {
                                "schema": {
                                    "$ref": "#/components/schemas/Error"
                                }
                            },
                            "text/csv": {
                                "schema": {
                                    "$ref": "#/components/schemas/Error"
                                }
                            }
                        }
                    }
                },
                "security": [{
                    "basic_auth": []
                }]
            }
        },
        "/reports/openshift/infrastructures/azure/costs/": {
            "get": {
                "tags": [
                    "OpenShift Reports"
                ],
                "summary": "Query to obtain OpenShift on Azure cost reports",
                "operationId": "getOpenShiftAzureCostReports",
                "parameters": [{
                        "$ref": "#/components/parameters/QueryDelta"
                    },
                    {
                        "$ref": "#/components/parameters/QueryFilter"
                    },
                    {
                        "$ref": "#/components/parameters/QueryGroupBy"
                    },
                    {
                        "$ref": "#/components/parameters/QueryOrderBy"
                    },
                    {
                        "$ref": "#/components/parameters/QueryOffset"
                    },
                    {
                        "$ref": "#/components/parameters/ReportQueryLimit"
                    }
                ],
                "responses": {
                    "200": {
                        "description": "A paginated report object",
                        "content": {
                            "application/json": {
                                "schema": {
                                    "$ref": "#/components/schemas/ReportCosts"
                                }
                            },
                            "text/csv": {
                                "schema": {
                                    "$ref": "#/components/schemas/ReportCosts"
                                }
                            }
                        }
                    },
                    "401": {
                        "description": "Unauthorized"
                    },
                    "500": {
                        "description": "Unexpected Error",
                        "content": {
                            "application/json": {
                                "schema": {
                                    "$ref": "#/components/schemas/Error"
                                }
                            },
                            "text/csv": {
                                "schema": {
                                    "$ref": "#/components/schemas/Error"
                                }
                            }
                        }
                    }
                },
                "security": [{
                    "basic_auth": []
                }]
            }
        },
        "/reports/openshift/infrastructures/azure/storage/": {
            "get": {
                "tags": [
                    "OpenShift Reports"
                ],
                "summary": "Query to obtain OpenShift on Azure storage data",
                "operationId": "getOpenShiftAzureInventoryStorageReport",
                "parameters": [{
                        "$ref": "#/components/parameters/QueryFilter"
                    },
                    {
                        "$ref": "#/components/parameters/QueryGroupBy"
                    },
                    {
                        "$ref": "#/components/parameters/QueryOrderBy"
                    },
                    {
                        "$ref": "#/components/parameters/ReportQueryUnits"
                    },
                    {
                        "$ref": "#/components/parameters/QueryOffset"
                    },
                    {
                        "$ref": "#/components/parameters/ReportQueryLimit"
                    }
                ],
                "responses": {
                    "200": {
                        "description": "A paginated report object",
                        "content": {
                            "application/json": {
                                "schema": {
                                    "$ref": "#/components/schemas/ReportOpenShiftAzureStorageInventory"
                                }
                            },
                            "text/csv": {
                                "schema": {
                                    "$ref": "#/components/schemas/ReportOpenShiftAzureStorageInventory"
                                }
                            }
                        }
                    },
                    "401": {
                        "description": "Unauthorized"
                    },
                    "500": {
                        "description": "Unexpected Error",
                        "content": {
                            "application/json": {
                                "schema": {
                                    "$ref": "#/components/schemas/Error"
                                }
                            },
                            "text/csv": {
                                "schema": {
                                    "$ref": "#/components/schemas/Error"
                                }
                            }
                        }
                    }
                },
                "security": [{
                    "basic_auth": []
                }]
            }
        },
        "/reports/openshift/infrastructures/azure/instance-types/": {
            "get": {
                "tags": [
                    "OpenShift Reports"
                ],
                "summary": "Query to obtain OpenShift on Azure instance data",
                "operationId": "getOpenShiftAzureInventoryInstanceReport",
                "parameters": [{
                        "$ref": "#/components/parameters/QueryFilter"
                    },
                    {
                        "$ref": "#/components/parameters/QueryGroupBy"
                    },
                    {
                        "$ref": "#/components/parameters/QueryOrderBy"
                    },
                    {
                        "$ref": "#/components/parameters/ReportQueryUnits"
                    },
                    {
                        "$ref": "#/components/parameters/QueryOffset"
                    },
                    {
                        "$ref": "#/components/parameters/ReportQueryLimit"
                    }
                ],
                "responses": {
                    "200": {
                        "description": "A paginated report object",
                        "content": {
                            "application/json": {
                                "schema": {
                                    "$ref": "#/components/schemas/ReportOpenShiftAzureInstanceInventory"
                                }
                            },
                            "text/csv": {
                                "schema": {
                                    "$ref": "#/components/schemas/ReportOpenShiftAzureInstanceInventory"
                                }
                            }
                        }
                    },
                    "401": {
                        "description": "Unauthorized"
                    },
                    "500": {
                        "description": "Unexpected Error",
                        "content": {
                            "application/json": {
                                "schema": {
                                    "$ref": "#/components/schemas/Error"
                                }
                            },
                            "text/csv": {
                                "schema": {
                                    "$ref": "#/components/schemas/Error"
                                }
                            }
                        }
                    }
                },
                "security": [{
                    "basic_auth": []
                }]
            }
        },
        "/resource-types/": {
            "get": {
                "tags": [
                    "Resource Type"
                ],
                "summary": "List Resource Types For RBAC",
                "operationId": "listResourceTypes",
                "parameters": [{
                        "$ref": "#/components/parameters/QueryOffset"
                    },
                    {
                        "$ref": "#/components/parameters/QueryLimit"
                    },
                    {
                        "$ref": "#/components/parameters/QueryValue"
                    },
                    {
                        "$ref": "#/components/parameters/QueryOrder"
                    }
                ],
                "responses": {
                    "200": {
                        "description": "| - 200 response",
                        "content": {
                            "application/json": {
                                "schema": {
                                    "$ref": "#/components/schemas/ResourceTypeListPagination"
                                }
                            }
                        }
                    }
                }
            }
        },
        "/resource-types/aws-accounts/": {
            "get": {
                "tags": [
                    "Resource Type"
                ],
<<<<<<< HEAD
                "summary": "List Resource Types For RBAC",
=======
                "summary": "List AWS Accounts For RBAC",
>>>>>>> fc1c3ef2
                "operationId": "listAwsAccountsForResourceType",
                "parameters": [{
                        "$ref": "#/components/parameters/QueryOffset"
                    },
                    {
                        "$ref": "#/components/parameters/QueryLimit"
                    },
                    {
                        "$ref": "#/components/parameters/QueryValue"
                    },
                    {
                        "$ref": "#/components/parameters/QueryOrder"
                    }
                ],
                "responses": {
                    "200": {
                        "description": "| - 200 response",
                        "content": {
                            "application/json": {
                                "schema": {
                                    "$ref": "#/components/schemas/ResourceTypePagination"
                                }
                            }
                        }
                    }
                }
            }
        },
        "/resource-types/aws-organizational-units/": {
            "get": {
                "tags": [
                    "Resource Type"
                ],
<<<<<<< HEAD
                "summary": "List Resource Types For RBAC",
=======
                "summary": "List AWS Organizational Units For RBAC",
>>>>>>> fc1c3ef2
                "operationId": "listAwsOrgUnitsForResourceType",
                "parameters": [{
                        "$ref": "#/components/parameters/QueryOffset"
                    },
                    {
                        "$ref": "#/components/parameters/QueryLimit"
                    },
                    {
                        "$ref": "#/components/parameters/QueryValue"
                    },
                    {
                        "$ref": "#/components/parameters/QueryOrder"
                    }
                ],
                "responses": {
                    "200": {
                        "description": "| - 200 response",
                        "content": {
                            "application/json": {
                                "schema": {
                                    "$ref": "#/components/schemas/ResourceTypePagination"
                                }
                            }
                        }
                    }
                }
            }
        },
        "/resource-types/azure-subscription-guids/": {
            "get": {
                "tags": [
                    "Resource Type"
                ],
<<<<<<< HEAD
                "summary": "List Resource Types For RBAC",
=======
                "summary": "List Azure Subscription Guids For RBAC",
>>>>>>> fc1c3ef2
                "operationId": "listAzureSubGuidsForResourceType",
                "parameters": [{
                        "$ref": "#/components/parameters/QueryOffset"
                    },
                    {
                        "$ref": "#/components/parameters/QueryLimit"
                    },
                    {
                        "$ref": "#/components/parameters/QueryValue"
                    },
                    {
                        "$ref": "#/components/parameters/QueryOrder"
                    }
                ],
                "responses": {
                    "200": {
                        "description": "| - 200 response",
                        "content": {
                            "application/json": {
                                "schema": {
                                    "$ref": "#/components/schemas/ResourceTypePagination"
                                }
                            }
                        }
                    }
                }
            }
        },
        "/resource-types/openshift-clusters/": {
            "get": {
                "tags": [
                    "Resource Type"
                ],
<<<<<<< HEAD
                "summary": "List Resource Types For RBAC",
=======
                "summary": "List OpenShift Clusters For RBAC",
>>>>>>> fc1c3ef2
                "operationId": "listOpenShiftClustersForResourceType",
                "parameters": [{
                        "$ref": "#/components/parameters/QueryOffset"
                    },
                    {
                        "$ref": "#/components/parameters/QueryLimit"
                    },
                    {
                        "$ref": "#/components/parameters/QueryValue"
                    },
                    {
                        "$ref": "#/components/parameters/QueryOrder"
                    }
                ],
                "responses": {
                    "200": {
                        "description": "| - 200 response",
                        "content": {
                            "application/json": {
                                "schema": {
                                    "$ref": "#/components/schemas/ResourceTypePagination"
                                }
                            }
                        }
                    }
                }
            }
        },
        "/resource-types/openshift-nodes/": {
            "get": {
                "tags": [
                    "Resource Type"
                ],
<<<<<<< HEAD
                "summary": "listOpenShiftNodesForResourceType",
                "operationId": "listOpenS",
=======
                "summary": "List OpenShift Nodes For RBAC",
                "operationId": "listOpenShiftNodesForResourceTypes",
>>>>>>> fc1c3ef2
                "parameters": [{
                        "$ref": "#/components/parameters/QueryOffset"
                    },
                    {
                        "$ref": "#/components/parameters/QueryLimit"
                    },
                    {
                        "$ref": "#/components/parameters/QueryValue"
                    },
                    {
                        "$ref": "#/components/parameters/QueryOrder"
                    }
                ],
                "responses": {
                    "200": {
                        "description": "| - 200 response",
                        "content": {
                            "application/json": {
                                "schema": {
                                    "$ref": "#/components/schemas/ResourceTypePagination"
                                }
                            }
                        }
                    }
                }
            }
        },
        "/resource-types/openshift-projects/": {
            "get": {
                "tags": [
                    "Resource Type"
                ],
<<<<<<< HEAD
                "summary": "List Resource Types For RBAC",
=======
                "summary": "List OpenShift Projects For RBAC",
>>>>>>> fc1c3ef2
                "operationId": "listOpenShiftProjectsForResourceType",
                "parameters": [{
                        "$ref": "#/components/parameters/QueryOffset"
                    },
                    {
                        "$ref": "#/components/parameters/QueryLimit"
                    },
                    {
                        "$ref": "#/components/parameters/QueryValue"
                    },
                    {
                        "$ref": "#/components/parameters/QueryOrder"
                    }
                ],
                "responses": {
                    "200": {
                        "description": "| - 200 response",
                        "content": {
                            "application/json": {
                                "schema": {
                                    "$ref": "#/components/schemas/ResourceTypePagination"
                                }
                            }
                        }
                    }
                }
            }
        },
        "/resource-types/cost-models/": {
            "get": {
                "tags": [
                    "Resource Type"
                ],
<<<<<<< HEAD
                "summary": "List Resource Types For RBAC",
=======
                "summary": "List Cost Models For RBAC",
>>>>>>> fc1c3ef2
                "operationId": "listCostModelsForResourceType",
                "parameters": [{
                        "$ref": "#/components/parameters/QueryOffset"
                    },
                    {
                        "$ref": "#/components/parameters/QueryLimit"
                    },
                    {
                        "$ref": "#/components/parameters/QueryValue"
                    },
                    {
                        "$ref": "#/components/parameters/QueryOrder"
                    }
                ],
                "responses": {
                    "200": {
                        "description": "| - 200 response",
                        "content": {
                            "application/json": {
                                "schema": {
                                    "$ref": "#/components/schemas/ResourceTypePagination"
                                }
                            }
                        }
                    }
                }
            }
        },
        "/sources/": {
            "get": {
                "tags": [
                    "Sources"
                ],
                "summary": "List the sources",
                "operationId": "listSources",
                "parameters": [{
                        "name": "type",
                        "in": "query",
                        "description": "The type of source to filter for.",
                        "required": false,
                        "schema": {
                            "type": "string"
                        }
                    },
                    {
                        "name": "name",
                        "in": "query",
                        "description": "The name of the source to filter for.",
                        "required": false,
                        "schema": {
                            "type": "string"
                        }
                    },
                    {
                        "$ref": "#/components/parameters/QueryOffset"
                    },
                    {
                        "$ref": "#/components/parameters/QueryLimit"
                    }
                ],
                "security": [{
                    "basic_auth": []
                }],
                "responses": {
                    "200": {
                        "description": "A paginated list of source objects",
                        "content": {
                            "application/json": {
                                "schema": {
                                    "$ref": "#/components/schemas/SourcePagination"
                                }
                            }
                        }
                    },
                    "500": {
                        "description": "Unexpected Error",
                        "content": {
                            "application/json": {
                                "schema": {
                                    "$ref": "#/components/schemas/Error"
                                }
                            }
                        }
                    }
                }
            }
        },
        "/sources/{source_id}/": {
            "get": {
                "tags": [
                    "Sources"
                ],
                "summary": "Get a source",
                "operationId": "getSource",
                "parameters": [{
                    "name": "source_id",
                    "in": "path",
                    "description": "ID of source to get",
                    "required": true,
                    "schema": {
                        "type": "integer",
                        "format": "int64",
                        "example": 1
                    }
                }],
                "security": [{
                    "basic_auth": []
                }],
                "responses": {
                    "200": {
                        "description": "A Source object",
                        "content": {
                            "application/json": {
                                "schema": {
                                    "$ref": "#/components/schemas/SourceOut"
                                }
                            }
                        }
                    },
                    "401": {
                        "description": "Unauthorized"
                    },
                    "404": {
                        "description": "Not Found",
                        "content": {
                            "application/json": {
                                "schema": {
                                    "$ref": "#/components/schemas/Error"
                                }
                            }
                        }
                    },
                    "500": {
                        "description": "Unexpected Error",
                        "content": {
                            "application/json": {
                                "schema": {
                                    "$ref": "#/components/schemas/Error"
                                }
                            }
                        }
                    }
                }
            },
            "patch": {
                "tags": [
                    "Sources"
                ],
                "summary": "Update a source",
                "operationId": "updateSource",
                "parameters": [{
                    "name": "source_id",
                    "in": "path",
                    "description": "ID of source to update",
                    "required": true,
                    "schema": {
                        "type": "integer",
                        "format": "int64",
                        "example": 1
                    }
                }],
                "requestBody": {
                    "content": {
                        "application/json": {
                            "schema": {
                                "$ref": "#/components/schemas/SourceIn"
                            }
                        }
                    },
                    "required": true
                },
                "security": [{
                    "basic_auth": []
                }],
                "responses": {
                    "200": {
                        "description": "A Source object",
                        "content": {
                            "application/json": {
                                "schema": {
                                    "$ref": "#/components/schemas/SourceOut"
                                }
                            }
                        }
                    },
                    "424": {
                        "description": "Dependency not available",
                        "content": {
                            "application/json": {
                                "schema": {
                                    "$ref": "#/components/schemas/DependencyError"
                                }
                            }
                        }
                    },
                    "404": {
                        "description": "Not Found",
                        "content": {
                            "application/json": {
                                "schema": {
                                    "$ref": "#/components/schemas/Error"
                                }
                            }
                        }
                    },
                    "500": {
                        "description": "Unexpected Error",
                        "content": {
                            "application/json": {
                                "schema": {
                                    "$ref": "#/components/schemas/Error"
                                }
                            }
                        }
                    }
                }
            }
        },
        "/sources/{source_id}/stats/": {
            "get": {
                "tags": [
                    "Sources"
                ],
                "summary": "Get a source statistics",
                "operationId": "getSourceStats",
                "parameters": [{
                    "name": "source_id",
                    "in": "path",
                    "description": "ID of source to get",
                    "required": true,
                    "schema": {
                        "type": "integer",
                        "format": "int64",
                        "example": 1
                    }
                }],
                "security": [{
                    "basic_auth": []
                }],
                "responses": {
                    "200": {
                        "description": "A Source Statistics object",
                        "content": {
                            "application/json": {
                                "schema": {
                                    "type": "object",
                                    "description": "Dictionary key is the start of a billing month.  Value is report processing statistics.",
                                    "example": {
                                        "2019-01-01": [{
                                            "assembly_id": "f0d262ff-cc93-449c-a834-74c4d958d45f",
                                            "billing_period_start": "2019-01-01T00:00:00.000Z",
                                            "files_processed": "1/1",
                                            "last_process_start_date": "2019-01-07T21:50:58.000Z",
                                            "last_process_complete_date": "2019-01-07T21:51:01.000Z",
                                            "summary_data_creation_datetime": "2019-01-07T21:51:32.000Z",
                                            "summary_data_updated_datetime": "2019-01-07T21:51:32.000Z"
                                        }]
                                    }
                                }
                            }
                        }
                    },
                    "401": {
                        "description": "Unauthorized"
                    },
                    "404": {
                        "description": "Not Found",
                        "content": {
                            "application/json": {
                                "schema": {
                                    "$ref": "#/components/schemas/Error"
                                }
                            }
                        }
                    },
                    "500": {
                        "description": "Unexpected Error",
                        "content": {
                            "application/json": {
                                "schema": {
                                    "$ref": "#/components/schemas/Error"
                                }
                            }
                        }
                    }
                }
            }
        },
        "/tags/aws/": {
            "get": {
                "tags": [
                    "Tags"
                ],
                "summary": "Query to obtain AWS tags",
                "operationId": "getAWSTagData",
                "parameters": [{
                        "$ref": "#/components/parameters/QueryFilter"
                    },
                    {
                        "$ref": "#/components/parameters/QueryKeyOnly"
                    },
                    {
                        "$ref": "#/components/parameters/QueryOffset"
                    },
                    {
                        "$ref": "#/components/parameters/ReportQueryLimit"
                    }
                ],
                "responses": {
                    "200": {
                        "description": "A paginated report object",
                        "content": {
                            "application/json": {
                                "schema": {
                                    "$ref": "#/components/schemas/Tags"
                                }
                            }
                        }
                    },
                    "401": {
                        "description": "Unauthorized"
                    },
                    "500": {
                        "description": "Unexpected Error",
                        "content": {
                            "application/json": {
                                "schema": {
                                    "$ref": "#/components/schemas/Error"
                                }
                            }
                        }
                    }
                },
                "security": [{
                    "basic_auth": []
                }]
            }
        },
        "/tags/aws/{key}": {
            "get": {
                "tags": [
                    "Tags"
                ],
                "summary": "Query to obtain AWS tags",
                "operationId": "getAWSTagKeyData",
                "parameters": [{
                        "$ref": "#/components/parameters/QueryFilter"
                    },
                    {
                        "$ref": "#/components/parameters/QueryOffset"
                    },
                    {
                        "$ref": "#/components/parameters/ReportQueryLimit"
                    },
                    {
                        "name": "key",
                        "in": "path",
                        "description": "The tag key to get",
                        "required": true,
                        "schema": {
                            "type": "string",
                            "example": "production"
                        }
                    }
                ],
                "responses": {
                    "200": {
                        "description": "A paginated report object",
                        "content": {
                            "application/json": {
                                "schema": {
                                    "$ref": "#/components/schemas/Tags"
                                }
                            }
                        }
                    },
                    "400": {
                        "description": "Invalid query parameter",
                        "content": {
                            "application/json": {
                                "schema": {
                                    "$ref": "#/components/schemas/Error"
                                }
                            }
                        }
                    },
                    "401": {
                        "description": "Unauthorized"
                    },
                    "404": {
                        "description": "Not Found",
                        "content": {
                            "application/json": {
                                "schema": {
                                    "$ref": "#/components/schemas/Error"
                                }
                            }
                        }
                    },
                    "500": {
                        "description": "Unexpected Error",
                        "content": {
                            "application/json": {
                                "schema": {
                                    "$ref": "#/components/schemas/Error"
                                }
                            }
                        }
                    }
                },
                "security": [{
                    "basic_auth": []
                }]
            }
        },
        "/tags/azure/": {
            "get": {
                "tags": [
                    "Tags"
                ],
                "summary": "Query to obtain AWS tags",
                "operationId": "getAzureTagData",
                "parameters": [{
                        "$ref": "#/components/parameters/QueryFilter"
                    },
                    {
                        "$ref": "#/components/parameters/QueryKeyOnly"
                    },
                    {
                        "$ref": "#/components/parameters/QueryOffset"
                    },
                    {
                        "$ref": "#/components/parameters/ReportQueryLimit"
                    }
                ],
                "responses": {
                    "200": {
                        "description": "A paginated report object",
                        "content": {
                            "application/json": {
                                "schema": {
                                    "$ref": "#/components/schemas/Tags"
                                }
                            }
                        }
                    },
                    "401": {
                        "description": "Unauthorized"
                    },
                    "500": {
                        "description": "Unexpected Error",
                        "content": {
                            "application/json": {
                                "schema": {
                                    "$ref": "#/components/schemas/Error"
                                }
                            }
                        }
                    }
                },
                "security": [{
                    "basic_auth": []
                }]
            }
        },
        "/tags/azure/{key}": {
            "get": {
                "tags": [
                    "Tags"
                ],
                "summary": "Query to obtain Azure tags",
                "operationId": "getAzureTagKeyData",
                "parameters": [{
                        "$ref": "#/components/parameters/QueryFilter"
                    },
                    {
                        "$ref": "#/components/parameters/QueryOffset"
                    },
                    {
                        "$ref": "#/components/parameters/ReportQueryLimit"
                    },
                    {
                        "name": "key",
                        "in": "path",
                        "description": "The tag key to get",
                        "required": true,
                        "schema": {
                            "type": "string",
                            "example": "production"
                        }
                    }
                ],
                "responses": {
                    "200": {
                        "description": "A paginated report object",
                        "content": {
                            "application/json": {
                                "schema": {
                                    "$ref": "#/components/schemas/Tags"
                                }
                            }
                        }
                    },
                    "400": {
                        "description": "Invalid query parameter",
                        "content": {
                            "application/json": {
                                "schema": {
                                    "$ref": "#/components/schemas/Error"
                                }
                            }
                        }
                    },
                    "401": {
                        "description": "Unauthorized"
                    },
                    "404": {
                        "description": "Not Found",
                        "content": {
                            "application/json": {
                                "schema": {
                                    "$ref": "#/components/schemas/Error"
                                }
                            }
                        }
                    },
                    "500": {
                        "description": "Unexpected Error",
                        "content": {
                            "application/json": {
                                "schema": {
                                    "$ref": "#/components/schemas/Error"
                                }
                            }
                        }
                    }
                },
                "security": [{
                    "basic_auth": []
                }]
            }
        },
        "/tags/openshift/": {
            "get": {
                "tags": [
                    "Tags"
                ],
                "summary": "Query to obtain OpenShift tags",
                "operationId": "getOpenShiftTagData",
                "parameters": [{
                        "$ref": "#/components/parameters/QueryFilter"
                    },
                    {
                        "$ref": "#/components/parameters/QueryKeyOnly"
                    },
                    {
                        "$ref": "#/components/parameters/QueryOffset"
                    },
                    {
                        "$ref": "#/components/parameters/ReportQueryLimit"
                    },
                    {
                        "$ref": "#/components/parameters/OCPTagsFilter"
                    }
                ],
                "responses": {
                    "200": {
                        "description": "A paginated report object",
                        "content": {
                            "application/json": {
                                "schema": {
                                    "$ref": "#/components/schemas/Tags"
                                }
                            }
                        }
                    },
                    "401": {
                        "description": "Unauthorized"
                    },
                    "500": {
                        "description": "Unexpected Error",
                        "content": {
                            "application/json": {
                                "schema": {
                                    "$ref": "#/components/schemas/Error"
                                }
                            }
                        }
                    }
                },
                "security": [{
                    "basic_auth": []
                }]
            }
        },
        "/tags/openshift/{key}": {
            "get": {
                "tags": [
                    "Tags"
                ],
                "summary": "Query to obtain OpenShift tags",
                "operationId": "getOpenShiftTagKeyData",
                "parameters": [{
                        "$ref": "#/components/parameters/QueryFilter"
                    },
                    {
                        "$ref": "#/components/parameters/QueryOffset"
                    },
                    {
                        "$ref": "#/components/parameters/ReportQueryLimit"
                    },
                    {
                        "$ref": "#/components/parameters/OCPTagsFilter"
                    },
                    {
                        "name": "key",
                        "in": "path",
                        "description": "The tag key to get",
                        "required": true,
                        "schema": {
                            "type": "string",
                            "example": "production"
                        }
                    }
                ],
                "responses": {
                    "200": {
                        "description": "A paginated report object",
                        "content": {
                            "application/json": {
                                "schema": {
                                    "$ref": "#/components/schemas/Tags"
                                }
                            }
                        }
                    },
                    "400": {
                        "description": "Invalid query parameter",
                        "content": {
                            "application/json": {
                                "schema": {
                                    "$ref": "#/components/schemas/Error"
                                }
                            }
                        }
                    },
                    "401": {
                        "description": "Unauthorized"
                    },
                    "404": {
                        "description": "Not Found",
                        "content": {
                            "application/json": {
                                "schema": {
                                    "$ref": "#/components/schemas/Error"
                                }
                            }
                        }
                    },
                    "500": {
                        "description": "Unexpected Error",
                        "content": {
                            "application/json": {
                                "schema": {
                                    "$ref": "#/components/schemas/Error"
                                }
                            }
                        }
                    }
                },
                "security": [{
                    "basic_auth": []
                }]
            }
        },
        "/tags/openshift/infrastructures/all/": {
            "get": {
                "tags": [
                    "Tags"
                ],
                "summary": "Query to obtain OpenShift-on-All tags",
                "operationId": "getOpenShiftAllTagData",
                "parameters": [{
                        "$ref": "#/components/parameters/QueryFilter"
                    },
                    {
                        "$ref": "#/components/parameters/QueryKeyOnly"
                    },
                    {
                        "$ref": "#/components/parameters/QueryOffset"
                    },
                    {
                        "$ref": "#/components/parameters/ReportQueryLimit"
                    },
                    {
                        "$ref": "#/components/parameters/OCPTagsFilter"
                    }
                ],
                "responses": {
                    "200": {
                        "description": "A paginated report object",
                        "content": {
                            "application/json": {
                                "schema": {
                                    "$ref": "#/components/schemas/Tags"
                                }
                            }
                        }
                    },
                    "401": {
                        "description": "Unauthorized"
                    },
                    "500": {
                        "description": "Unexpected Error",
                        "content": {
                            "application/json": {
                                "schema": {
                                    "$ref": "#/components/schemas/Error"
                                }
                            }
                        }
                    }
                },
                "security": [{
                    "basic_auth": []
                }]
            }
        },
        "/tags/openshift/infrastructures/all/{key}": {
            "get": {
                "tags": [
                    "Tags"
                ],
                "summary": "Query to obtain OpenShift-on-All tags",
                "operationId": "getOpenShiftAllTagKeyData",
                "parameters": [{
                        "$ref": "#/components/parameters/QueryFilter"
                    },
                    {
                        "$ref": "#/components/parameters/QueryOffset"
                    },
                    {
                        "$ref": "#/components/parameters/ReportQueryLimit"
                    },
                    {
                        "$ref": "#/components/parameters/OCPTagsFilter"
                    },
                    {
                        "name": "key",
                        "in": "path",
                        "description": "The tag key to get",
                        "required": true,
                        "schema": {
                            "type": "string",
                            "example": "production"
                        }
                    }
                ],
                "responses": {
                    "200": {
                        "description": "A paginated report object",
                        "content": {
                            "application/json": {
                                "schema": {
                                    "$ref": "#/components/schemas/Tags"
                                }
                            }
                        }
                    },
                    "400": {
                        "description": "Invalid query parameter",
                        "content": {
                            "application/json": {
                                "schema": {
                                    "$ref": "#/components/schemas/Error"
                                }
                            }
                        }
                    },
                    "401": {
                        "description": "Unauthorized"
                    },
                    "404": {
                        "description": "Not Found",
                        "content": {
                            "application/json": {
                                "schema": {
                                    "$ref": "#/components/schemas/Error"
                                }
                            }
                        }
                    },
                    "500": {
                        "description": "Unexpected Error",
                        "content": {
                            "application/json": {
                                "schema": {
                                    "$ref": "#/components/schemas/Error"
                                }
                            }
                        }
                    }
                },
                "security": [{
                    "basic_auth": []
                }]
            }
        },
        "/tags/openshift/infrastructures/aws/": {
            "get": {
                "tags": [
                    "Tags"
                ],
                "summary": "Query to obtain OpenShift-on-AWS tags",
                "operationId": "getOpenShiftAWSTagData",
                "parameters": [{
                        "$ref": "#/components/parameters/QueryFilter"
                    },
                    {
                        "$ref": "#/components/parameters/QueryKeyOnly"
                    },
                    {
                        "$ref": "#/components/parameters/QueryOffset"
                    },
                    {
                        "$ref": "#/components/parameters/ReportQueryLimit"
                    },
                    {
                        "$ref": "#/components/parameters/OCPTagsFilter"
                    }
                ],
                "responses": {
                    "200": {
                        "description": "A paginated report object",
                        "content": {
                            "application/json": {
                                "schema": {
                                    "$ref": "#/components/schemas/Tags"
                                }
                            }
                        }
                    },
                    "401": {
                        "description": "Unauthorized"
                    },
                    "500": {
                        "description": "Unexpected Error",
                        "content": {
                            "application/json": {
                                "schema": {
                                    "$ref": "#/components/schemas/Error"
                                }
                            }
                        }
                    }
                },
                "security": [{
                    "basic_auth": []
                }]
            }
        },
        "/tags/openshift/infrastructures/aws/{key}": {
            "get": {
                "tags": [
                    "Tags"
                ],
                "summary": "Query to obtain OpenShift-on-AWS tags",
                "operationId": "getOpenShiftAWSTagKeyData",
                "parameters": [{
                        "$ref": "#/components/parameters/QueryFilter"
                    },
                    {
                        "$ref": "#/components/parameters/QueryOffset"
                    },
                    {
                        "$ref": "#/components/parameters/ReportQueryLimit"
                    },
                    {
                        "$ref": "#/components/parameters/OCPTagsFilter"
                    },
                    {
                        "name": "key",
                        "in": "path",
                        "description": "The tag key to get",
                        "required": true,
                        "schema": {
                            "type": "string",
                            "example": "production"
                        }
                    }
                ],
                "responses": {
                    "200": {
                        "description": "A paginated report object",
                        "content": {
                            "application/json": {
                                "schema": {
                                    "$ref": "#/components/schemas/Tags"
                                }
                            }
                        }
                    },
                    "400": {
                        "description": "Invalid query parameter",
                        "content": {
                            "application/json": {
                                "schema": {
                                    "$ref": "#/components/schemas/Error"
                                }
                            }
                        }
                    },
                    "401": {
                        "description": "Unauthorized"
                    },
                    "404": {
                        "description": "Not Found",
                        "content": {
                            "application/json": {
                                "schema": {
                                    "$ref": "#/components/schemas/Error"
                                }
                            }
                        }
                    },
                    "500": {
                        "description": "Unexpected Error",
                        "content": {
                            "application/json": {
                                "schema": {
                                    "$ref": "#/components/schemas/Error"
                                }
                            }
                        }
                    }
                },
                "security": [{
                    "basic_auth": []
                }]
            }
        },
        "/tags/openshift/infrastructures/azure/": {
            "get": {
                "tags": [
                    "Tags"
                ],
                "summary": "Query to obtain OpenShift-on-Azure tags",
                "operationId": "getOpenShiftAzureTagData",
                "parameters": [{
                        "$ref": "#/components/parameters/QueryFilter"
                    },
                    {
                        "$ref": "#/components/parameters/QueryKeyOnly"
                    },
                    {
                        "$ref": "#/components/parameters/QueryOffset"
                    },
                    {
                        "$ref": "#/components/parameters/ReportQueryLimit"
                    },
                    {
                        "$ref": "#/components/parameters/OCPTagsFilter"
                    }
                ],
                "responses": {
                    "200": {
                        "description": "A paginated report object",
                        "content": {
                            "application/json": {
                                "schema": {
                                    "$ref": "#/components/schemas/Tags"
                                }
                            }
                        }
                    },
                    "401": {
                        "description": "Unauthorized"
                    },
                    "500": {
                        "description": "Unexpected Error",
                        "content": {
                            "application/json": {
                                "schema": {
                                    "$ref": "#/components/schemas/Error"
                                }
                            }
                        }
                    }
                },
                "security": [{
                    "basic_auth": []
                }]
            }
        },
        "/tags/openshift/infrastructures/azure/{key}": {
            "get": {
                "tags": [
                    "Tags"
                ],
                "summary": "Query to obtain OpenShift-on-Azure tags",
                "operationId": "getOpenShiftAzureTagKeyData",
                "parameters": [{
                        "$ref": "#/components/parameters/QueryFilter"
                    },
                    {
                        "$ref": "#/components/parameters/QueryOffset"
                    },
                    {
                        "$ref": "#/components/parameters/ReportQueryLimit"
                    },
                    {
                        "$ref": "#/components/parameters/OCPTagsFilter"
                    },
                    {
                        "name": "key",
                        "in": "path",
                        "description": "The tag key to get",
                        "required": true,
                        "schema": {
                            "type": "string",
                            "example": "production"
                        }
                    }
                ],
                "responses": {
                    "200": {
                        "description": "A paginated report object",
                        "content": {
                            "application/json": {
                                "schema": {
                                    "$ref": "#/components/schemas/Tags"
                                }
                            }
                        }
                    },
                    "400": {
                        "description": "Invalid query parameter",
                        "content": {
                            "application/json": {
                                "schema": {
                                    "$ref": "#/components/schemas/Error"
                                }
                            }
                        }
                    },
                    "401": {
                        "description": "Unauthorized"
                    },
                    "404": {
                        "description": "Not Found",
                        "content": {
                            "application/json": {
                                "schema": {
                                    "$ref": "#/components/schemas/Error"
                                }
                            }
                        }
                    },
                    "500": {
                        "description": "Unexpected Error",
                        "content": {
                            "application/json": {
                                "schema": {
                                    "$ref": "#/components/schemas/Error"
                                }
                            }
                        }
                    }
                },
                "security": [{
                    "basic_auth": []
                }]
            }
        },
        "/settings/": {
            "post": {
                "tags": [
                    "Settings"
                ],
                "summary": "Assign to cost management settings",
                "operationId": "assignSettings",
                "requestBody": {
                    "description": "Application settings that needs to stored",
                    "content": {
                        "application/json": {
                            "schema": {
                                "$ref": "#/components/schemas/SettingIn"
                            }
                        }
                    },
                    "required": true
                },
                "responses": {
                    "200": {
                        "description": "Settings successfully stored"
                    },
                    "400": {
                        "description": "Invalid Input Error",
                        "content": {
                            "application/json": {
                                "schema": {
                                    "$ref": "#/components/schemas/Error"
                                }
                            }
                        }
                    },
                    "401": {
                        "description": "Unauthorized"
                    },
                    "500": {
                        "description": "Unexpected Error",
                        "content": {
                            "application/json": {
                                "schema": {
                                    "$ref": "#/components/schemas/Error"
                                }
                            }
                        }
                    }
                },
                "security": [{
                    "basic_auth": []
                }]
            },
            "get": {
                "tags": [
                    "Settings"
                ],
                "summary": "Query to cost management settings",
                "operationId": "getSettings",
                "responses": {
                    "200": {
                        "description": "Data driven forms components",
                        "content": {
                            "application/json": {
                                "schema": {
                                    "type": "array",
                                    "items": {
                                        "$ref": "#/components/schemas/SettingOut"
                                    },
                                    "example": [{
                                        "fields": [{
                                            "component": "component",
                                            "name": "name",
                                            "label": "label"
                                        }]
                                    }]
                                }
                            }
                        }
                    },
                    "401": {
                        "description": "Unauthorized"
                    },
                    "500": {
                        "description": "Unexpected Error",
                        "content": {
                            "application/json": {
                                "schema": {
                                    "$ref": "#/components/schemas/Error"
                                }
                            }
                        }
                    }
                },
                "security": [{
                    "basic_auth": []
                }]
            }
        }
    },
    "externalDocs": {
        "description": "Find out more about Cost Management",
        "url": "https://github.com/project-koku/"
    },
    "servers": [{
            "url": "https://{environment}.redhat.com/api/cost-management/v1",
            "description": "Target Environment",
            "variables": {
                "environment": {
                    "default": "cloud",
                    "enum": [
                        "cloud",
                        "qa.cloud",
                        "ci.cloud"
                    ]
                }
            }
        },
        {
            "url": "http://localhost:{port}/{basePath}",
            "description": "Development Server",
            "variables": {
                "port": {
                    "default": "8080"
                },
                "basePath": {
                    "default": "api/cost-management/v1"
                }
            }
        }
    ],
    "components": {
        "parameters": {
            "QueryComputeCount": {
                "name": "compute_count",
                "required": false,
                "in": "query",
                "description": "Toggle to include count values in report.",
                "schema": {
                    "type": "boolean",
                    "default": false
                }
            },
            "QueryDelta": {
                "name": "delta",
                "required": false,
                "in": "query",
                "description": "Toggle to include delta values in report.",
                "schema": {
                    "type": "string"
                }
            },
            "QueryFilter": {
                "name": "filter",
                "required": false,
                "in": "query",
                "description": "The filter to apply to the report as a URL encoded dictionary.",
                "style": "deepObject",
                "explode": true,
                "schema": {
                    "type": "object"
                }
            },
            "OCPTagsFilter": {
                "in": "query",
                "name": "cluster",
                "required": false,
                "description": "The cluster_id or cluster_alias to filter on",
                "schema": {
                    "$ref": "#/components/schemas/cluster"
                }
            },
            "QueryGroupBy": {
                "name": "group_by",
                "required": false,
                "in": "query",
                "description": "The grouping to apply to the report as a URL encoded dictionary.",
                "style": "deepObject",
                "explode": true,
                "schema": {
                    "type": "object"
                }
            },
            "QueryOrderBy": {
                "name": "order_by",
                "required": false,
                "in": "query",
                "description": "The ordering to apply to the report as a URL encoded dictionary.",
                "style": "deepObject",
                "explode": true,
                "schema": {
                    "type": "object"
                }
            },
            "QueryOffset": {
                "in": "query",
                "name": "offset",
                "required": false,
                "description": "Parameter for selecting the offset of data.",
                "schema": {
                    "type": "integer",
                    "default": 0,
                    "minimum": 0
                }
            },
            "QueryLimit": {
                "in": "query",
                "name": "limit",
                "required": false,
                "description": "Parameter for selecting the amount of data in a returned.",
                "schema": {
                    "type": "integer",
                    "default": 10,
                    "minimum": 1,
                    "maximum": 1000
                }
            },
            "ReportQueryLimit": {
                "in": "query",
                "name": "limit",
                "required": false,
                "description": "Parameter for selecting the amount of data in a returned.",
                "schema": {
                    "type": "integer",
                    "default": 100,
                    "minimum": 1,
                    "maximum": 1000
                }
            },
            "ReportQueryUnits": {
                "required": false,
                "name": "units",
                "in": "query",
                "description": "The units used to report data.",
                "schema": {
                    "type": "string"
                }
            },
            "QueryKeyOnly": {
                "name": "key_only",
                "in": "query",
                "description": "Flag to indicate whether or not only the tag key values will be returned.",
                "schema": {
                    "type": "boolean"
                }
            },
            "QueryValue": {
                "in": "query",
                "name": "value",
                "required": false,
                "description": "Parameter for matching the value data using a contains.",
                "schema": {
                    "type": "string"
                }
            },
            "QueryOrder" : {
                "in": "query",
                "name": "ordering",
                "required": false,
                "description": "Parameter for ordering the value data.",
                "schema": {
                    "type": "string",
                    "enum": ["value", "-value"]
                }
            }
        },
        "securitySchemes": {
            "basic_auth": {
                "type": "http",
                "description": "The userid/password is needed when accessing this API externally",
                "scheme": "basic"
            }
        },
        "schemas": {
            "CostModel": {
                "properties": {
                    "name": {
                        "type": "string"
                    },
                    "description": {
                        "type": "string"
                    },
                    "source_type": {
                        "type": "string"
                    },
                    "source_uuids": {
                        "type": "array",
                        "items": {
                            "type": "string"
                        }
                    },
                    "rates": {
                        "type": "array",
                        "items": {
                            "oneOf": [
                                {"$ref": "#/components/schemas/TieredRate"},
                                {"$ref": "#/components/schemas/TagRate"}
                            ]
                        }
                    },
                    "markup": {
                        "$ref": "#/components/schemas/Markup"
                    }
                },
                "required": [
                    "name",
                    "description",
                    "source_type"
                ]
            },
            "CostModelResp": {
                "properties": {
                    "name": {
                        "type": "string"
                    },
                    "description": {
                        "type": "string"
                    },
                    "source_type": {
                        "type": "string"
                    },
                    "sources": {
                        "type": "array",
                        "items": {
                            "type": "object",
                            "properties": {
                                "uuid": {
                                    "type": "string",
                                    "example": "e5ff62e7-e6d6-5513-5532-45fe72792dae"
                                },
                                "name": {
                                    "type": "string",
                                    "example": "source"
                                }
                            }
                        }
                    },
                    "rates": {
                        "type": "array",
                        "items": {
                            "oneOf": [
                                {"$ref": "#/components/schemas/TieredRate"},
                                {"$ref": "#/components/schemas/TagRate"}
                            ]
                        }
                    }
                },
                "required": [
                    "name",
                    "description",
                    "source_type"
                ]
            },
            "CostModelOut": {
                "allOf": [{
                        "$ref": "#/components/schemas/CostModelResp"
                    },
                    {
                        "type": "object",
                        "properties": {
                            "uuid": {
                                "format": "uuid",
                                "type": "string",
                                "readOnly": true
                            },
                            "created_timestamp": {
                                "type": "string",
                                "format": "date-time",
                                "readOnly": true
                            },
                            "updated_timestamp": {
                                "type": "string",
                                "format": "date-time",
                                "readOnly": true
                            },
                            "markup": {
                                "$ref": "#/components/schemas/Markup"
                            }
                        }
                    }
                ]
            },
            "CostModelPagination": {
                "allOf": [{
                        "$ref": "#/components/schemas/ListPagination"
                    },
                    {
                        "type": "object",
                        "required": [
                            "data"
                        ],
                        "properties": {
                            "data": {
                                "type": "array",
                                "items": {
                                    "$ref": "#/components/schemas/CostModelOut"
                                }
                            }
                        }
                    }
                ]
            },
            "Customer": {
                "required": [
                    "account_id"
                ],
                "properties": {
                    "account_id": {
                        "type": "string",
                        "example": "11838292"
                    }
                }
            },
            "CustomerOut": {
                "allOf": [{
                        "$ref": "#/components/schemas/Customer"
                    },
                    {
                        "type": "object",
                        "required": [
                            "uuid",
                            "date_created"
                        ],
                        "properties": {
                            "uuid": {
                                "type": "string",
                                "format": "uuid",
                                "example": "600562e7-d7d7-4516-8522-410e72792daf"
                            },
                            "date_created": {
                                "type": "string",
                                "format": "date-time"
                            }
                        }
                    }
                ]
            },
            "Error": {
                "required": [
                    "errors"
                ],
                "properties": {
                    "errors": {
                        "type": "array",
                        "items": {
                            "type": "object",
                            "example": {
                                "detail": "Not Found.",
                                "status": 404
                            }
                        }
                    }
                }
            },
            "DependencyError": {
                "required": [
                    "errors"
                ],
                "properties": {
                    "errors": {
                        "type": "array",
                        "items": {
                            "type": "object",
                            "example": {
                                "detail": "{'sources': ['RabbitMQ unavailable. Unable to update Source ID 1.']}",
                                "source": "detail",
                                "status": 424
                            }
                        }
                    }
                }
            },
            "Markup": {
                "properties": {
                    "value": {
                        "type": "number"
                    },
                    "unit": {
                        "type": "string",
                        "enum": [
                            "percent"
                        ]
                    }
                }
            },
            "PaginationMeta": {
                "properties": {
                    "count": {
                        "type": "integer",
                        "format": "int64",
                        "example": 30
                    }
                }
            },
            "PaginationLinks": {
                "properties": {
                    "first": {
                        "type": "string",
                        "format": "uri",
                        "example": "/cost-management/v1/(resources)/?offset=0"
                    },
                    "previous": {
                        "type": "string",
                        "format": "uri",
                        "example": "/cost-management/v1/(resources)/?offset=20"
                    },
                    "next": {
                        "type": "string",
                        "format": "uri",
                        "example": "/cost-management/v1/(resources)/?offset=40"
                    },
                    "last": {
                        "type": "string",
                        "format": "uri",
                        "example": "/cost-management/v1/(resources)/?offset=100"
                    }
                }
            },
            "ListPagination": {
                "properties": {
                    "meta": {
                        "$ref": "#/components/schemas/PaginationMeta"
                    },
                    "links": {
                        "$ref": "#/components/schemas/PaginationLinks"
                    }
                }
            },
            "Metrics": {
                "allOf": [{
                        "$ref": "#/components/schemas/ListPagination"
                    },
                    {
                        "type": "object",
                        "required": [
                            "data"
                        ],
                        "properties": {
                            "data": {
                                "type": "array",
                                "items": {
                                    "$ref": "#/components/schemas/MetricsOut"
                                }
                            }
                        }
                    }
                ]
            },
            "MetricsOut": {
                "required": [
                    "source_type",
                    "metric",
                    "label_metric",
                    "label_measurement",
                    "label_measurement_unit",
                    "default_cost_type"
                ],
                "properties": {
                    "source_type": {
                        "type": "string"
                    },
                    "metric": {
                        "type": "string"
                    },
                    "label_metric": {
                        "type": "string"
                    },
                    "label_measurement": {
                        "type": "string"
                    },
                    "label_measurement_unit": {
                        "type": "string"
                    },
                    "default_cost_type": {
                        "type": "string"
                    }
                }
            },
            "OrganizationFilter": {
                "type": "object",
                "properties": {
                    "resolution": {
                        "$ref": "#/components/schemas/ReportResolution"
                    },
                    "time_scope_value": {
                        "$ref": "#/components/schemas/ReportTimeScopeValue"
                    },
                    "time_scope_units": {
                        "$ref": "#/components/schemas/ReportTimeScopeUnits"
                    },
                    "org_unit_id": {
                        "$ref": "#/components/schemas/OrgUnitId"
                    }
                }
            },
            "Organization": {
                "required": [
                    "org_unit_id",
                    "org_unit_path",
                    "level",
                    "sub_orgs",
                    "accounts"
                ],
                "properties": {
                    "org_unit_id": {
                        "type": "string",
                        "example": "OU_003"
                    },
                    "org_unit_name": {
                        "type": "string",
                        "example": "Dept OU_003"
                    },
                    "org_unit_path": {
                        "type": "string",
                        "example": "R_001&OU_002&OU_003"
                    },
                    "level": {
                        "type": "integer",
                        "example": 2
                    },
                    "sub_orgs": {
                        "type": "array",
                        "items": {
                            "type": "string",
                            "description": "the individual org"
                        },
                        "example": [
                            "OU_004",
                            "OU_005"
                        ],
                        "description": "the list of sub orgs under the org"
                    },
                    "accounts": {
                        "type": "array",
                        "items": {
                            "type": "string",
                            "description": "individual account"
                        },
                        "example": [
                            "account 003"
                        ],
                        "description": "the list of accounts under the org"
                    }
                }
            },
            "OrganizationPagination": {
                "allOf": [{
                        "$ref": "#/components/schemas/ListPagination"
                    },
                    {
                        "type": "object",
                        "required": [
                            "data"
                        ],
                        "properties": {
                            "data": {
                                "type": "array",
                                "items": {
                                    "$ref": "#/components/schemas/Organization"
                                }
                            }
                        }
                    }
                ]
            },
            "ResourceTypeListPagination": {
                "allOf": [{
                    "$ref": "#/components/schemas/ListPagination"
                  },
                  {
                        "type": "object",
                        "required": [
                            "data"
                        ],
                        "properties": {
                            "data": {
                                "type": "array",
                                "items": {
                                    "$ref": "#/components/schemas/ResourceTypeListOut"
                                }
                            }
                        }
                    }
                ]
            },
            "ResourceTypePagination": {
                "allOf": [{
                    "$ref": "#/components/schemas/ListPagination"
                  },
                  {
                        "type": "object",
                        "required": [
                            "data"
                        ],
                        "properties": {
                            "data": {
                                "type": "array",
                                "items": {
                                    "$ref": "#/components/schemas/ResourceTypeOut"
                                }
                            }
                        }
                    }
                ]
            },
            "ResourceTypeOut": {
                "properties": {
                    "value": {
                        "type": "string"
                    }
                }
            },
            "ResourceTypeListOut": {
                "properties": {
                    "value": {
                        "type": "string"
                    },
                    "path": {
                        "type": "string"
                    },
                    "count": {
                        "type": "integer"
                    }
                }
            },
            "Source": {
                "required": [
                    "id",
                    "source_type"
                ],
                "properties": {
                    "id": {
                        "type": "integer",
                        "example": "Platform source identifier"
                    },
                    "source_type": {
                        "type": "string",
                        "example": "AWS"
                    }
                }
            },
            "SourceIn": {
                "allOf": [{
                        "$ref": "#/components/schemas/Source"
                    },
                    {
                        "type": "object",
                        "required": [
                            "authentication",
                            "billing_source"
                        ],
                        "properties": {
                            "authentication": {
                                "type": "object",
                                "description": "Dictionary containing resource name.",
                                "example": {
                                    "resource_name": "arn"
                                }
                            },
                            "billing_source": {
                                "type": "object",
                                "description": "Dictionary containing billing source.",
                                "example": {
                                    "bucket": "test-bucket"
                                }
                            }
                        }
                    }
                ]
            },
            "SourceOut": {
                "allOf": [{
                        "$ref": "#/components/schemas/Source"
                    },
                    {
                        "type": "object",
                        "required": [
                            "id"
                        ],
                        "properties": {
                            "id": {
                                "type": "integer",
                                "format": "int64",
                                "example": 1
                            },
                            "uuid": {
                                "type": "string",
                                "format": "uuid",
                                "example": "57e60f90-8c0c-4bd1-87a0-2143759aae1d"
                            },
                            "name": {
                                "type": "string",
                                "example": "My Source"
                            },
                            "source_type": {
                                "type": "string",
                                "example": "OCP"
                            },
                            "authentication": {
                                "type": "object",
                                "description": "Dictionary containing resource name.",
                                "example": {
                                    "resource_name": "arn"
                                }
                            },
                            "billing_source": {
                                "type": "object",
                                "description": "Dictionary containing billing source.",
                                "example": {
                                    "bucket": "test-bucket"
                                }
                            },
                            "provider_linked": {
                                "type": "boolean",
                                "description": "Flag to indicate if provider is linked to source.",
                                "default": false
                            },
                            "active": {
                                "type": "boolean",
                                "description": "Flag to indicate if provider is successfully configured.",
                                "default": false
                            },
                            "infrastructure": {
                                "type": "string",
                                "description": "OpenShift foundational infrastructure type.",
                                "example": "AWS"
                            },
                            "cost_models": {
                                "type": "array",
                                "description": "List of cost model name and UUIDs associated with this source.",
                                "items": {
                                    "type": "object",
                                    "properties": {
                                        "uuid": {
                                            "type": "string",
                                            "format": "uuid",
                                            "example": "D823A725-DC10-496A-AF08-12533E4F8FE4"
                                        },
                                        "name": {
                                            "type": "string",
                                            "example": "My Great Cost Model"
                                        }
                                    }
                                }
                            }
                        }
                    }
                ]
            },
            "SourcePagination": {
                "allOf": [{
                        "$ref": "#/components/schemas/ListPagination"
                    },
                    {
                        "type": "object",
                        "required": [
                            "data"
                        ],
                        "properties": {
                            "data": {
                                "type": "array",
                                "items": {
                                    "$ref": "#/components/schemas/SourceOut"
                                }
                            }
                        }
                    }
                ]
            },
            "TieredRate": {
                "required": [
                    "metric"
                ],
                "properties": {
                    "uuid": {
                        "type": "string",
                        "format": "uuid",
                        "example": "83ee048e-3c1d-43ef-b945-108225ae52f4",
                        "readOnly": true
                    },
                    "metric": {
                        "type": "object",
                        "example": {
                            "name": "cpu_core_per_hour",
                            "unit": "core-hours",
                            "display_name": "Compute usage Rate"
                        }
                    },
                    "cost_type": {
                        "type": "string",
                        "enum": [
                            "Infrastructure",
                            "Supplementary"
                        ]
                    },
                    "description": {
                        "type": "string",
                        "example": "Rate description"
                    },
                    "tiered_rates": {
                        "type": "array",
                        "items": {
                            "properties": {
                                "value": {
                                    "type": "number"
                                },
                                "usage": {
                                    "type": "object"
                                },
                                "unit": {
                                    "type": "string",
                                    "enum": [
                                        "USD"
                                    ]
                                }
                            }
                        },
                        "example": [{
                            "value": 0.22,
                            "unit": "USD",
                            "usage": {
                                "usage_start": 0,
                                "usage_end": 10
                            }
                        }]
                    }
                }
            },
            "TagRate": {
                "required": [
                    "metric"
                ],
                "properties": {
                    "uuid": {
                        "type": "string",
                        "format": "uuid",
                        "example": "83ee048e-3c1d-43ef-b945-108225ae52f4",
                        "readOnly": true
                    },
                    "metric": {
                        "type": "object",
                        "example": {
                            "name": "cpu_core_per_hour",
                            "unit": "core-hours",
                            "display_name": "Compute usage Rate"
                        }
                    },
                    "cost_type": {
                        "type": "string",
                        "enum": [
                            "Infrastructure",
                            "Supplementary"
                        ]
                    },
                    "description": {
                        "type": "string",
                        "example": "Rate description"
                    },
                    "tag_rates": {
                        "required": [
                            "tag_key"
                        ],
                        "properties": {
                            "tag_key": {
                                "type": "string",
                                "enum": ["key_one"]
                            },
                            "tag_values": {
                                "type": "array",
                                "items": {
                                    "properties": {
                                        "tag_value": {
                                            "type": "string"
                                        },
                                        "usage": {
                                            "type": "object"
                                        },
                                        "unit": {
                                            "type": "string",
                                            "enum": [
                                                "USD"
                                            ]
                                        },
                                        "value": {
                                            "type": "string"
                                        },
                                        "description": {
                                            "type": "string"
                                        },
                                        "default": {
                                            "type": "boolean"
                                        }
                                    }
                                },
                                "example": [{
                                    "tag_value": "dev",
                                    "unit": "USD",
                                    "usage": {
                                        "unit": "USD",
                                        "usage_start": 0,
                                        "usage_end": 10
                                    },
                                    "value": 0.2,
                                    "description": "Developers",
                                    "default": true
                                }]
                            }
                        }
                    }
                }
            },
            "ReportFilter": {
                "type": "object",
                "properties": {
                    "limit": {
                        "type": "integer",
                        "description": "Limits the data points returns and aggregates remaining data.",
                        "example": 5
                    },
                    "offset": {
                        "type": "integer",
                        "description": "Offsets the data points returned when using limit.",
                        "example": 5
                    },
                    "resolution": {
                        "$ref": "#/components/schemas/ReportResolution"
                    },
                    "time_scope_value": {
                        "$ref": "#/components/schemas/ReportTimeScopeValue"
                    },
                    "time_scope_units": {
                        "$ref": "#/components/schemas/ReportTimeScopeUnits"
                    },
                    "resource_scope": {
                        "type": "array",
                        "items": {
                            "$ref": "#/components/schemas/ReportResourceScope"
                        },
                        "example": []
                    },
                    "account": {
                        "type": "array",
                        "items": {
                            "type": "string"
                        }
                    },
                    "service": {
                        "type": "array",
                        "items": {
                            "type": "string"
                        }
                    },
                    "region": {
                        "type": "array",
                        "items": {
                            "type": "string"
                        }
                    },
                    "az": {
                        "type": "array",
                        "items": {
                            "type": "string"
                        }
                    },
                    "tag": {
                        "type": "array",
                        "items": {
                            "type": "string"
                        }
                    },
                    "org_unit_id": {
                        "$ref": "#/components/schemas/OrgUnitId"
                    }
                }
            },
            "ReportAzureFilter": {
                "type": "object",
                "properties": {
                    "limit": {
                        "type": "integer",
                        "description": "Limits the data points returns and aggregates remaining data.",
                        "example": 5
                    },
                    "offset": {
                        "type": "integer",
                        "description": "Offsets the data points returned when using limit.",
                        "example": 5
                    },
                    "resolution": {
                        "$ref": "#/components/schemas/ReportResolution"
                    },
                    "time_scope_value": {
                        "$ref": "#/components/schemas/ReportTimeScopeValue"
                    },
                    "time_scope_units": {
                        "$ref": "#/components/schemas/ReportTimeScopeUnits"
                    },
                    "resource_scope": {
                        "type": "array",
                        "items": {
                            "$ref": "#/components/schemas/ReportResourceScope"
                        },
                        "example": []
                    },
                    "subscription_guid": {
                        "type": "array",
                        "items": {
                            "type": "string"
                        }
                    },
                    "service_name": {
                        "type": "array",
                        "items": {
                            "type": "string"
                        }
                    },
                    "resource_location": {
                        "type": "array",
                        "items": {
                            "type": "string"
                        }
                    },
                    "instance_type": {
                        "type": "array",
                        "items": {
                            "type": "string"
                        }
                    },
                    "tag": {
                        "type": "array",
                        "items": {
                            "type": "string"
                        }
                    }
                }
            },
            "ReportOpenShiftFilter": {
                "type": "object",
                "properties": {
                    "limit": {
                        "type": "integer",
                        "description": "Limits the data points returns and aggregates remaining data.",
                        "example": 5
                    },
                    "offset": {
                        "type": "integer",
                        "description": "Offsets the data points returned when using limit.",
                        "example": 5
                    },
                    "resolution": {
                        "$ref": "#/components/schemas/ReportResolution"
                    },
                    "time_scope_value": {
                        "$ref": "#/components/schemas/ReportTimeScopeValue"
                    },
                    "time_scope_units": {
                        "$ref": "#/components/schemas/ReportTimeScopeUnits"
                    },
                    "resource_scope": {
                        "type": "array",
                        "items": {
                            "$ref": "#/components/schemas/ReportResourceScope"
                        },
                        "example": []
                    },
                    "project": {
                        "type": "array",
                        "items": {
                            "type": "string"
                        }
                    },
                    "cluster": {
                        "type": "array",
                        "items": {
                            "type": "string"
                        }
                    },
                    "pod": {
                        "type": "array",
                        "items": {
                            "type": "string"
                        }
                    },
                    "node": {
                        "type": "array",
                        "items": {
                            "type": "string"
                        }
                    },
                    "tag": {
                        "type": "array",
                        "items": {
                            "type": "string"
                        }
                    },
                    "infrastructures": {
                        "type": "array",
                        "items": {
                            "type": "string"
                        }
                    }
                }
            },
            "ReportOpenShiftAWSFilter": {
                "type": "object",
                "properties": {
                    "limit": {
                        "type": "integer",
                        "description": "Limits the data points returns and aggregates remaining data.",
                        "example": 5
                    },
                    "offset": {
                        "type": "integer",
                        "description": "Offsets the data points returned when using limit.",
                        "example": 5
                    },
                    "resolution": {
                        "$ref": "#/components/schemas/ReportResolution"
                    },
                    "time_scope_value": {
                        "$ref": "#/components/schemas/ReportTimeScopeValue"
                    },
                    "time_scope_units": {
                        "$ref": "#/components/schemas/ReportTimeScopeUnits"
                    },
                    "resource_scope": {
                        "type": "array",
                        "items": {
                            "$ref": "#/components/schemas/ReportResourceScope"
                        },
                        "example": []
                    },
                    "account": {
                        "type": "array",
                        "items": {
                            "type": "string"
                        }
                    },
                    "service": {
                        "type": "array",
                        "items": {
                            "type": "string"
                        }
                    },
                    "region": {
                        "type": "array",
                        "items": {
                            "type": "string"
                        }
                    },
                    "az": {
                        "type": "array",
                        "items": {
                            "type": "string"
                        }
                    },
                    "tag": {
                        "type": "array",
                        "items": {
                            "type": "string"
                        }
                    },
                    "project": {
                        "type": "array",
                        "items": {
                            "type": "string"
                        }
                    },
                    "cluster": {
                        "type": "array",
                        "items": {
                            "type": "string"
                        }
                    },
                    "node": {
                        "type": "array",
                        "items": {
                            "type": "string"
                        }
                    }
                }
            },
            "ReportOpenShiftAzureFilter": {
                "type": "object",
                "properties": {
                    "limit": {
                        "type": "integer",
                        "description": "Limits the data points returns and aggregates remaining data.",
                        "example": 5
                    },
                    "offset": {
                        "type": "integer",
                        "description": "Offsets the data points returned when using limit.",
                        "example": 5
                    },
                    "resolution": {
                        "$ref": "#/components/schemas/ReportResolution"
                    },
                    "time_scope_value": {
                        "$ref": "#/components/schemas/ReportTimeScopeValue"
                    },
                    "time_scope_units": {
                        "$ref": "#/components/schemas/ReportTimeScopeUnits"
                    },
                    "resource_scope": {
                        "type": "array",
                        "items": {
                            "$ref": "#/components/schemas/ReportResourceScope"
                        },
                        "example": []
                    },
                    "subscription_guid": {
                        "type": "array",
                        "items": {
                            "type": "string"
                        }
                    },
                    "service_name": {
                        "type": "array",
                        "items": {
                            "type": "string"
                        }
                    },
                    "resource_location": {
                        "type": "array",
                        "items": {
                            "type": "string"
                        }
                    },
                    "instance_type": {
                        "type": "array",
                        "items": {
                            "type": "string"
                        }
                    },
                    "tag": {
                        "type": "array",
                        "items": {
                            "type": "string"
                        }
                    },
                    "project": {
                        "type": "array",
                        "items": {
                            "type": "string"
                        }
                    },
                    "cluster": {
                        "type": "array",
                        "items": {
                            "type": "string"
                        }
                    },
                    "node": {
                        "type": "array",
                        "items": {
                            "type": "string"
                        }
                    }
                }
            },
            "ReportGrouping": {
                "type": "object",
                "properties": {
                    "account": {
                        "type": "array",
                        "items": {
                            "type": "string"
                        }
                    },
                    "service": {
                        "type": "array",
                        "items": {
                            "type": "string"
                        }
                    },
                    "region": {
                        "type": "array",
                        "items": {
                            "type": "string"
                        }
                    },
                    "az": {
                        "type": "array",
                        "items": {
                            "type": "string"
                        }
                    },
                    "instance_type": {
                        "type": "array",
                        "items": {
                            "type": "string"
                        }
                    },
                    "storage_type": {
                        "type": "array",
                        "items": {
                            "type": "string"
                        }
                    },
                    "tag": {
                        "type": "array",
                        "items": {
                            "type": "string"
                        }
                    },
                    "org_unit_id": {
                        "$ref": "#/components/schemas/OrgUnitId"
                    }
                },
                "example": {
                    "account": [
                        "*"
                    ]
                },
                "description": "The grouping to apply to the report. No grouping by default. When grouping by account the account_alias will be provided if avaiable."
            },
            "ReportAzureGrouping": {
                "type": "object",
                "properties": {
                    "subscription_guid": {
                        "type": "array",
                        "items": {
                            "type": "string"
                        }
                    },
                    "service_name": {
                        "type": "array",
                        "items": {
                            "type": "string"
                        }
                    },
                    "resource_location": {
                        "type": "array",
                        "items": {
                            "type": "string"
                        }
                    },
                    "instance_type": {
                        "type": "array",
                        "items": {
                            "type": "string"
                        }
                    },
                    "tag": {
                        "type": "array",
                        "items": {
                            "type": "string"
                        }
                    }
                },
                "example": {
                    "subscription_guid": [
                        "*"
                    ]
                },
                "description": "The grouping to apply to the report. No grouping by default. When grouping by account the account_alias will be provided if avaiable."
            },
            "ReportOpenShiftGrouping": {
                "type": "object",
                "properties": {
                    "cluster": {
                        "type": "array",
                        "items": {
                            "type": "string"
                        }
                    },
                    "project": {
                        "type": "array",
                        "items": {
                            "type": "string"
                        }
                    },
                    "node": {
                        "type": "array",
                        "items": {
                            "type": "string"
                        }
                    },
                    "tag": {
                        "type": "array",
                        "items": {
                            "type": "string"
                        }
                    }
                },
                "example": {
                    "project": [
                        "*"
                    ]
                },
                "description": "The grouping to apply to the report. No grouping by default."
            },
            "ReportOpenShiftAWSGrouping": {
                "type": "object",
                "properties": {
                    "account": {
                        "type": "array",
                        "items": {
                            "type": "string"
                        }
                    },
                    "service": {
                        "type": "array",
                        "items": {
                            "type": "string"
                        }
                    },
                    "region": {
                        "type": "array",
                        "items": {
                            "type": "string"
                        }
                    },
                    "az": {
                        "type": "array",
                        "items": {
                            "type": "string"
                        }
                    },
                    "instance_type": {
                        "type": "array",
                        "items": {
                            "type": "string"
                        }
                    },
                    "storage_type": {
                        "type": "array",
                        "items": {
                            "type": "string"
                        }
                    },
                    "tag": {
                        "type": "array",
                        "items": {
                            "type": "string"
                        }
                    },
                    "cluster": {
                        "type": "array",
                        "items": {
                            "type": "string"
                        }
                    },
                    "project": {
                        "type": "array",
                        "items": {
                            "type": "string"
                        }
                    },
                    "node": {
                        "type": "array",
                        "items": {
                            "type": "string"
                        }
                    }
                },
                "example": {
                    "account": [
                        "*"
                    ]
                },
                "description": "The grouping to apply to the report. No grouping by default. When grouping by account the account_alias will be provided if avaiable."
            },
            "ReportOpenShiftAzureGrouping": {
                "type": "object",
                "properties": {
                    "subscription_guid": {
                        "type": "array",
                        "items": {
                            "type": "string"
                        }
                    },
                    "service_name": {
                        "type": "array",
                        "items": {
                            "type": "string"
                        }
                    },
                    "resource_location": {
                        "type": "array",
                        "items": {
                            "type": "string"
                        }
                    },
                    "instance_type": {
                        "type": "array",
                        "items": {
                            "type": "string"
                        }
                    },
                    "tag": {
                        "type": "array",
                        "items": {
                            "type": "string"
                        }
                    },
                    "cluster": {
                        "type": "array",
                        "items": {
                            "type": "string"
                        }
                    },
                    "project": {
                        "type": "array",
                        "items": {
                            "type": "string"
                        }
                    },
                    "node": {
                        "type": "array",
                        "items": {
                            "type": "string"
                        }
                    }
                },
                "example": {
                    "subscription_guid": [
                        "*"
                    ]
                },
                "description": "The grouping to apply to the report. No grouping by default. When grouping by account the account_alias will be provided if avaiable."
            },
            "ReportOrdering": {
                "type": "object",
                "properties": {
                    "infrastructure": {
                        "type": "string",
                        "enum": [
                            "asc",
                            "desc"
                        ]
                    },
                    "supplementary": {
                        "type": "string",
                        "enum": [
                            "asc",
                            "desc"
                        ]
                    },
                    "cost": {
                        "type": "string",
                        "enum": [
                            "asc",
                            "desc"
                        ]
                    },
                    "usage": {
                        "type": "string",
                        "enum": [
                            "asc",
                            "desc"
                        ]
                    },
                    "delta": {
                        "type": "string",
                        "enum": [
                            "asc",
                            "desc"
                        ]
                    },
                    "account_alias": {
                        "type": "string",
                        "enum": [
                            "asc",
                            "desc"
                        ]
                    },
                    "region": {
                        "type": "string",
                        "enum": [
                            "asc",
                            "desc"
                        ]
                    },
                    "service": {
                        "type": "string",
                        "enum": [
                            "asc",
                            "desc"
                        ]
                    }
                },
                "example": {
                    "cost": "asc"
                },
                "description": "The ordering to apply to the report. Default is ascending order for the data."
            },
            "ReportAzureOrdering": {
                "type": "object",
                "properties": {
                    "infrastructure": {
                        "type": "string",
                        "enum": [
                            "asc",
                            "desc"
                        ]
                    },
                    "supplementary": {
                        "type": "string",
                        "enum": [
                            "asc",
                            "desc"
                        ]
                    },
                    "cost": {
                        "type": "string",
                        "enum": [
                            "asc",
                            "desc"
                        ]
                    },
                    "usage": {
                        "type": "string",
                        "enum": [
                            "asc",
                            "desc"
                        ]
                    },
                    "delta": {
                        "type": "string",
                        "enum": [
                            "asc",
                            "desc"
                        ]
                    },
                    "subscription_guid": {
                        "type": "string",
                        "enum": [
                            "asc",
                            "desc"
                        ]
                    },
                    "resource_location": {
                        "type": "string",
                        "enum": [
                            "asc",
                            "desc"
                        ]
                    },
                    "service_name": {
                        "type": "string",
                        "enum": [
                            "asc",
                            "desc"
                        ]
                    },
                    "instance_type": {
                        "type": "string",
                        "enum": [
                            "asc",
                            "desc"
                        ]
                    }
                },
                "example": {
                    "cost": "asc"
                },
                "description": "The ordering to apply to the report. Default is ascending order for the data."
            },
            "ReportInventoryOpenShiftOrdering": {
                "type": "object",
                "properties": {
                    "cluster": {
                        "type": "string",
                        "enum": [
                            "asc",
                            "desc"
                        ]
                    },
                    "project": {
                        "type": "string",
                        "enum": [
                            "asc",
                            "desc"
                        ]
                    },
                    "node": {
                        "type": "string",
                        "enum": [
                            "asc",
                            "desc"
                        ]
                    },
                    "usage": {
                        "type": "string",
                        "enum": [
                            "asc",
                            "desc"
                        ]
                    },
                    "request": {
                        "type": "string",
                        "enum": [
                            "asc",
                            "desc"
                        ]
                    },
                    "infrastructure": {
                        "type": "string",
                        "enum": [
                            "asc",
                            "desc"
                        ]
                    },
                    "supplementary": {
                        "type": "string",
                        "enum": [
                            "asc",
                            "desc"
                        ]
                    },
                    "cost": {
                        "type": "string",
                        "enum": [
                            "asc",
                            "desc"
                        ]
                    },
                    "limit": {
                        "type": "string",
                        "enum": [
                            "asc",
                            "desc"
                        ]
                    }
                },
                "example": {
                    "cluster": "asc"
                },
                "description": "The ordering to apply to the report. Default is ascending order for the data."
            },
            "ReportCostsOpenShiftOrdering": {
                "type": "object",
                "properties": {
                    "cluster": {
                        "type": "string",
                        "enum": [
                            "asc",
                            "desc"
                        ]
                    },
                    "project": {
                        "type": "string",
                        "enum": [
                            "asc",
                            "desc"
                        ]
                    },
                    "node": {
                        "type": "string",
                        "enum": [
                            "asc",
                            "desc"
                        ]
                    },
                    "infrastructure": {
                        "type": "string",
                        "enum": [
                            "asc",
                            "desc"
                        ]
                    },
                    "supplementary": {
                        "type": "string",
                        "enum": [
                            "asc",
                            "desc"
                        ]
                    },
                    "cost": {
                        "type": "string",
                        "enum": [
                            "asc",
                            "desc"
                        ]
                    }
                },
                "example": {
                    "cluster": "asc"
                },
                "description": "The ordering to apply to the report. Default is ascending order for the data."
            },
            "ReportOpenShiftAWSOrdering": {
                "type": "object",
                "properties": {
                    "infrastructure": {
                        "type": "string",
                        "enum": [
                            "asc",
                            "desc"
                        ]
                    },
                    "supplementary": {
                        "type": "string",
                        "enum": [
                            "asc",
                            "desc"
                        ]
                    },
                    "cost": {
                        "type": "string",
                        "enum": [
                            "asc",
                            "desc"
                        ]
                    },
                    "usage": {
                        "type": "string",
                        "enum": [
                            "asc",
                            "desc"
                        ]
                    },
                    "delta": {
                        "type": "string",
                        "enum": [
                            "asc",
                            "desc"
                        ]
                    },
                    "account_alias": {
                        "type": "string",
                        "enum": [
                            "asc",
                            "desc"
                        ]
                    },
                    "region": {
                        "type": "string",
                        "enum": [
                            "asc",
                            "desc"
                        ]
                    },
                    "service": {
                        "type": "string",
                        "enum": [
                            "asc",
                            "desc"
                        ]
                    },
                    "cluster": {
                        "type": "string",
                        "enum": [
                            "asc",
                            "desc"
                        ]
                    },
                    "project": {
                        "type": "string",
                        "enum": [
                            "asc",
                            "desc"
                        ]
                    },
                    "node": {
                        "type": "string",
                        "enum": [
                            "asc",
                            "desc"
                        ]
                    }
                },
                "example": {
                    "cost": "asc"
                },
                "description": "The ordering to apply to the report. Default is ascending order for the data."
            },
            "ReportOpenShiftAzureOrdering": {
                "type": "object",
                "properties": {
                    "infrastructure": {
                        "type": "string",
                        "enum": [
                            "asc",
                            "desc"
                        ]
                    },
                    "supplementary": {
                        "type": "string",
                        "enum": [
                            "asc",
                            "desc"
                        ]
                    },
                    "cost": {
                        "type": "string",
                        "enum": [
                            "asc",
                            "desc"
                        ]
                    },
                    "usage": {
                        "type": "string",
                        "enum": [
                            "asc",
                            "desc"
                        ]
                    },
                    "delta": {
                        "type": "string",
                        "enum": [
                            "asc",
                            "desc"
                        ]
                    },
                    "subscription_guid": {
                        "type": "string",
                        "enum": [
                            "asc",
                            "desc"
                        ]
                    },
                    "resource_location": {
                        "type": "string",
                        "enum": [
                            "asc",
                            "desc"
                        ]
                    },
                    "service_name": {
                        "type": "string",
                        "enum": [
                            "asc",
                            "desc"
                        ]
                    },
                    "instance_type": {
                        "type": "string",
                        "enum": [
                            "asc",
                            "desc"
                        ]
                    },
                    "cluster": {
                        "type": "string",
                        "enum": [
                            "asc",
                            "desc"
                        ]
                    },
                    "project": {
                        "type": "string",
                        "enum": [
                            "asc",
                            "desc"
                        ]
                    },
                    "node": {
                        "type": "string",
                        "enum": [
                            "asc",
                            "desc"
                        ]
                    }
                },
                "example": {
                    "cost": "asc"
                },
                "description": "The ordering to apply to the report. Default is ascending order for the data."
            },
            "OrgUnitId": {
                "type": "string",
                "example": "R_001"
            },
            "ReportDelta": {
                "type": "object",
                "properties": {
                    "delta": {
                        "type": "string"
                    }
                },
                "example": {
                    "delta": "cost"
                },
                "description": "Field to calculate delta values for in report."
            },
            "ReportResolution": {
                "type": "string",
                "enum": [
                    "daily",
                    "monthly"
                ],
                "description": "The resolution to apply to the report. Default resolution is daily."
            },
            "ReportTimeScopeUnits": {
                "type": "string",
                "enum": [
                    "day",
                    "month"
                ],
                "description": "The units to apply to the report. Default time_scope_units is day."
            },
            "ReportTimeScopeValue": {
                "type": "integer",
                "enum": [
                    -1,
                    -2,
                    -10,
                    -30
                ],
                "example": -10,
                "description": "The time scope to apply to the report. Default time scope is '-10', meaning the last 10 days. Last 30 days would be '-30'. '-10' and '-30' are only valid when used with 'day' time_scope_units.'-1' is used for current month, '-2' is used for last month when time_scope_units is 'month' otherwise invalid."
            },
            "ReportResourceScope": {
                "type": "string",
                "enum": [
                    "EC2",
                    "EBS",
                    "EFS",
                    "S3"
                ],
                "description": "The resources scope to apply to the report. Default resource scope is null, meaning no product or service filtering."
            },
            "ReportPaginationMeta": {
                "properties": {
                    "count": {
                        "type": "integer",
                        "format": "int64",
                        "example": 30
                    },
                    "delta": {
                        "$ref": "#/components/schemas/ReportDelta"
                    },
                    "group_by": {
                        "oneOf": [{
                                "$ref": "#/components/schemas/ReportGrouping"
                            },
                            {
                                "$ref": "#/components/schemas/ReportAzureGrouping"
                            },
                            {
                                "$ref": "#/components/schemas/ReportOpenShiftGrouping"
                            },
                            {
                                "$ref": "#/components/schemas/ReportOpenShiftAWSGrouping"
                            },
                            {
                                "$ref": "#/components/schemas/ReportOpenShiftAzureGrouping"
                            }
                        ]
                    },
                    "order_by": {
                        "oneOf": [{
                                "$ref": "#/components/schemas/ReportOrdering"
                            },
                            {
                                "$ref": "#/components/schemas/ReportAzureOrdering"
                            },
                            {
                                "$ref": "#/components/schemas/ReportCostsOpenShiftOrdering"
                            },
                            {
                                "$ref": "#/components/schemas/ReportInventoryOpenShiftOrdering"
                            },
                            {
                                "$ref": "#/components/schemas/ReportOpenShiftAWSOrdering"
                            },
                            {
                                "$ref": "#/components/schemas/ReportOpenShiftAzureOrdering"
                            }
                        ]
                    },
                    "filter": {
                        "oneOf": [{
                                "$ref": "#/components/schemas/ReportFilter"
                            },
                            {
                                "$ref": "#/components/schemas/ReportAzureFilter"
                            },
                            {
                                "$ref": "#/components/schemas/ReportOpenShiftFilter"
                            },
                            {
                                "$ref": "#/components/schemas/ReportOpenShiftAWSFilter"
                            },
                            {
                                "$ref": "#/components/schemas/ReportOpenShiftAzureFilter"
                            }
                        ]
                    },
                    "units": {
                        "description": "The units for the output data.",
                        "type": "string",
                        "example": ""
                    }
                }
            },
            "Report": {
                "properties": {
                    "meta": {
                        "$ref": "#/components/schemas/ReportPaginationMeta"
                    },
                    "links": {
                        "$ref": "#/components/schemas/PaginationLinks"
                    }
                }
            },
            "ReportCost": {
                "allOf": [{
                        "$ref": "#/components/schemas/Report"
                    },
                    {
                        "type": "object",
                        "required": [
                            "data"
                        ],
                        "properties": {
                            "data": {
                                "type": "array",
                                "items": {
                                    "type": "object",
                                    "example": [
                                        [{
                                            "date": "2018-05-28",
                                            "source_uuid": [
                                                "56c3d549-0ebb-4648-8467-e4274687fcff"
                                            ],
                                            "total": {
                                                "infrastructure": {
                                                    "raw": {
                                                        "value": 2564.775150581,
                                                        "units": "USD"
                                                    },
                                                    "markup": {
                                                        "value": 0.0,
                                                        "units": "USD"
                                                    },
                                                    "usage": {
                                                        "value": 0.0,
                                                        "units": "USD"
                                                    },
                                                    "total": {
                                                        "value": 2564.775150581,
                                                        "units": "USD"
                                                    }
                                                },
                                                "supplementary": {
                                                    "raw": {
                                                        "value": 0.0,
                                                        "units": "USD"
                                                    },
                                                    "markup": {
                                                        "value": 0.0,
                                                        "units": "USD"
                                                    },
                                                    "usage": {
                                                        "value": 0.0,
                                                        "units": "USD"
                                                    },
                                                    "total": {
                                                        "value": 0.0,
                                                        "units": "USD"
                                                    }
                                                },
                                                "cost": {
                                                    "raw": {
                                                        "value": 2564.775150581,
                                                        "units": "USD"
                                                    },
                                                    "markup": {
                                                        "value": 0.0,
                                                        "units": "USD"
                                                    },
                                                    "usage": {
                                                        "value": 0.0,
                                                        "units": "USD"
                                                    },
                                                    "total": {
                                                        "value": 2564.775150581,
                                                        "units": "USD"
                                                    }
                                                }
                                            },
                                            "delta": {
                                                "value": 379.4398,
                                                "percent": -27.285392
                                            },
                                            "accounts": [{
                                                    "account": "8577742690384",
                                                    "values": [{
                                                        "date": "2018-05-28",
                                                        "source_uuid": [
                                                            "56c3d549-0ebb-4648-8467-e4274687fcff"
                                                        ],
                                                        "account": "8577742690384",
                                                        "account_alias": "sample-account",
                                                        "infrastructure": {
                                                            "raw": {
                                                                "value": 1498.92962634,
                                                                "units": "USD"
                                                            },
                                                            "markup": {
                                                                "value": 0.0,
                                                                "units": "USD"
                                                            },
                                                            "usage": {
                                                                "value": 0.0,
                                                                "units": "USD"
                                                            },
                                                            "total": {
                                                                "value": 1498.92962634,
                                                                "units": "USD"
                                                            }
                                                        },
                                                        "supplementary": {
                                                            "raw": {
                                                                "value": 1.0,
                                                                "units": "USD"
                                                            },
                                                            "markup": {
                                                                "value": 0.0,
                                                                "units": "USD"
                                                            },
                                                            "usage": {
                                                                "value": 0.0,
                                                                "units": "USD"
                                                            },
                                                            "total": {
                                                                "value": 1.0,
                                                                "units": "USD"
                                                            }
                                                        },
                                                        "cost": {
                                                            "raw": {
                                                                "value": 1499.92962634,
                                                                "units": "USD"
                                                            },
                                                            "markup": {
                                                                "value": 0.0,
                                                                "units": "USD"
                                                            },
                                                            "usage": {
                                                                "value": 0.0,
                                                                "units": "USD"
                                                            },
                                                            "total": {
                                                                "value": 1499.92962634,
                                                                "units": "USD"
                                                            }
                                                        },
                                                        "monthly_cost": {
                                                            "value": 0,
                                                            "units": "USD"
                                                        }
                                                    }]
                                                },
                                                {
                                                    "account": "9420673783214",
                                                    "values": [{
                                                        "date": "2018-05-28",
                                                        "source_uuid": [
                                                            "56c3d549-0ebb-4648-8467-e4274687fcff"
                                                        ],
                                                        "account": "9420673783214",
                                                        "account_alias": "9420673783214",
                                                        "infrastructure": {
                                                            "raw": {
                                                                "value": 33.0,
                                                                "units": "USD"
                                                            },
                                                            "markup": {
                                                                "value": 0.0,
                                                                "units": "USD"
                                                            },
                                                            "usage": {
                                                                "value": 0.0,
                                                                "units": "USD"
                                                            },
                                                            "total": {
                                                                "value": 33.0,
                                                                "units": "USD"
                                                            }
                                                        },
                                                        "supplementary": {
                                                            "raw": {
                                                                "value": 22.0,
                                                                "units": "USD"
                                                            },
                                                            "markup": {
                                                                "value": 0.0,
                                                                "units": "USD"
                                                            },
                                                            "usage": {
                                                                "value": 0.0,
                                                                "units": "USD"
                                                            },
                                                            "total": {
                                                                "value": 22.0,
                                                                "units": "USD"
                                                            }
                                                        },
                                                        "cost": {
                                                            "raw": {
                                                                "value": 55.0,
                                                                "units": "USD"
                                                            },
                                                            "markup": {
                                                                "value": 0.0,
                                                                "units": "USD"
                                                            },
                                                            "usage": {
                                                                "value": 0.0,
                                                                "units": "USD"
                                                            },
                                                            "total": {
                                                                "value": 55.0,
                                                                "units": "USD"
                                                            }
                                                        }
                                                    }]
                                                }
                                            ]
                                        }]
                                    ]
                                }
                            }
                        }
                    }
                ]
            },
            "ReportCosts": {
                "allOf": [{
                        "$ref": "#/components/schemas/Report"
                    },
                    {
                        "type": "object",
                        "required": [
                            "data"
                        ],
                        "properties": {
                            "data": {
                                "type": "array",
                                "items": {
                                    "type": "object",
                                    "example": [{
                                        "date": "2018-11",
                                        "projects": [{
                                                "project": "monitoring",
                                                "values": [{
                                                    "date": "2018-11",
                                                    "source_uuid": [
                                                        "56c3d549-0ebb-4648-8467-e4274687fcff"
                                                    ],
                                                    "project": "monitoring",
                                                    "infrastructure": {
                                                        "raw": {
                                                            "value": 33.0,
                                                            "units": "USD"
                                                        },
                                                        "markup": {
                                                            "value": 0.0,
                                                            "units": "USD"
                                                        },
                                                        "usage": {
                                                            "value": 0.0,
                                                            "units": "USD"
                                                        },
                                                        "total": {
                                                            "value": 33.0,
                                                            "units": "USD"
                                                        }
                                                    },
                                                    "supplementary": {
                                                        "raw": {
                                                            "value": 22.0,
                                                            "units": "USD"
                                                        },
                                                        "markup": {
                                                            "value": 0.0,
                                                            "units": "USD"
                                                        },
                                                        "usage": {
                                                            "value": 0.0,
                                                            "units": "USD"
                                                        },
                                                        "total": {
                                                            "value": 22.0,
                                                            "units": "USD"
                                                        }
                                                    },
                                                    "cost": {
                                                        "raw": {
                                                            "value": 55.0,
                                                            "units": "USD"
                                                        },
                                                        "markup": {
                                                            "value": 0.0,
                                                            "units": "USD"
                                                        },
                                                        "usage": {
                                                            "value": 0.0,
                                                            "units": "USD"
                                                        },
                                                        "total": {
                                                            "value": 55.0,
                                                            "units": "USD"
                                                        }
                                                    }
                                                }]
                                            },
                                            {
                                                "project": "metering",
                                                "values": [{
                                                    "date": "2018-11",
                                                    "source_uuid": [
                                                        "56c3d549-0ebb-4648-8467-e4274687fcff"
                                                    ],
                                                    "project": "metering",
                                                    "infrastructure": {
                                                        "raw": {
                                                            "value": 33.0,
                                                            "units": "USD"
                                                        },
                                                        "markup": {
                                                            "value": 0.0,
                                                            "units": "USD"
                                                        },
                                                        "usage": {
                                                            "value": 0.0,
                                                            "units": "USD"
                                                        },
                                                        "total": {
                                                            "value": 33.0,
                                                            "units": "USD"
                                                        }
                                                    },
                                                    "supplementary": {
                                                        "raw": {
                                                            "value": 22.0,
                                                            "units": "USD"
                                                        },
                                                        "markup": {
                                                            "value": 0.0,
                                                            "units": "USD"
                                                        },
                                                        "usage": {
                                                            "value": 0.0,
                                                            "units": "USD"
                                                        },
                                                        "total": {
                                                            "value": 22.0,
                                                            "units": "USD"
                                                        }
                                                    },
                                                    "cost": {
                                                        "raw": {
                                                            "value": 55.0,
                                                            "units": "USD"
                                                        },
                                                        "markup": {
                                                            "value": 0.0,
                                                            "units": "USD"
                                                        },
                                                        "usage": {
                                                            "value": 0.0,
                                                            "units": "USD"
                                                        },
                                                        "total": {
                                                            "value": 55.0,
                                                            "units": "USD"
                                                        }
                                                    }
                                                }]
                                            }
                                        ]
                                    }]
                                }
                            }
                        }
                    }
                ]
            },
            "ReportInstanceInventory": {
                "allOf": [{
                        "$ref": "#/components/schemas/Report"
                    },
                    {
                        "required": [
                            "data"
                        ],
                        "properties": {
                            "data": {
                                "type": "array",
                                "items": {
                                    "type": "object",
                                    "example": [
                                        [{
                                            "date": "2018-05-28",
                                            "instance_types": [{
                                                    "instance_type": "t2.medium",
                                                    "values": [{
                                                        "date": "2018-05-28",
                                                        "source_uuid": [
                                                            "56c3d549-0ebb-4648-8467-e4274687fcff"
                                                        ],
                                                        "instance_type": "t2.medium",
                                                        "usage": {
                                                            "value": 5,
                                                            "units": "Hrs"
                                                        },
                                                        "infrastructure": {
                                                            "raw": {
                                                                "value": 33.0,
                                                                "units": "USD"
                                                            },
                                                            "markup": {
                                                                "value": 0.0,
                                                                "units": "USD"
                                                            },
                                                            "usage": {
                                                                "value": 0.0,
                                                                "units": "USD"
                                                            },
                                                            "total": {
                                                                "value": 33.0,
                                                                "units": "USD"
                                                            }
                                                        },
                                                        "supplementary": {
                                                            "raw": {
                                                                "value": 22.0,
                                                                "units": "USD"
                                                            },
                                                            "markup": {
                                                                "value": 0.0,
                                                                "units": "USD"
                                                            },
                                                            "usage": {
                                                                "value": 0.0,
                                                                "units": "USD"
                                                            },
                                                            "total": {
                                                                "value": 22.0,
                                                                "units": "USD"
                                                            }
                                                        },
                                                        "cost": {
                                                            "raw": {
                                                                "value": 55.0,
                                                                "units": "USD"
                                                            },
                                                            "markup": {
                                                                "value": 0.0,
                                                                "units": "USD"
                                                            },
                                                            "usage": {
                                                                "value": 0.0,
                                                                "units": "USD"
                                                            },
                                                            "total": {
                                                                "value": 55.0,
                                                                "units": "USD"
                                                            }
                                                        }
                                                    }]
                                                },
                                                {
                                                    "instance_type": "m5.2xlarge",
                                                    "values": [{
                                                        "date": "2018-05-28",
                                                        "source_uuid": [
                                                            "56c3d549-0ebb-4648-8467-e4274687fcff"
                                                        ],
                                                        "instance_type": "m5.2xlarge",
                                                        "usage": {
                                                            "value": 29,
                                                            "units": "Hrs"
                                                        },
                                                        "infrastructure": {
                                                            "raw": {
                                                                "value": 33.0,
                                                                "units": "USD"
                                                            },
                                                            "markup": {
                                                                "value": 0.0,
                                                                "units": "USD"
                                                            },
                                                            "usage": {
                                                                "value": 0.0,
                                                                "units": "USD"
                                                            },
                                                            "total": {
                                                                "value": 33.0,
                                                                "units": "USD"
                                                            }
                                                        },
                                                        "supplementary": {
                                                            "raw": {
                                                                "value": 22.0,
                                                                "units": "USD"
                                                            },
                                                            "markup": {
                                                                "value": 0.0,
                                                                "units": "USD"
                                                            },
                                                            "usage": {
                                                                "value": 0.0,
                                                                "units": "USD"
                                                            },
                                                            "total": {
                                                                "value": 22.0,
                                                                "units": "USD"
                                                            }
                                                        },
                                                        "cost": {
                                                            "raw": {
                                                                "value": 55.0,
                                                                "units": "USD"
                                                            },
                                                            "markup": {
                                                                "value": 0.0,
                                                                "units": "USD"
                                                            },
                                                            "usage": {
                                                                "value": 0.0,
                                                                "units": "USD"
                                                            },
                                                            "total": {
                                                                "value": 55.0,
                                                                "units": "USD"
                                                            }
                                                        }
                                                    }]
                                                }
                                            ]
                                        }]
                                    ]
                                }
                            }
                        }
                    }
                ]
            },
            "ReportStorageInventory": {
                "allOf": [{
                        "$ref": "#/components/schemas/Report"
                    },
                    {
                        "type": "object",
                        "required": [
                            "data"
                        ],
                        "properties": {
                            "data": {
                                "type": "array",
                                "items": {
                                    "type": "object",
                                    "example": [
                                        [{
                                            "date": "2018-07",
                                            "accounts": [{
                                                    "account": "4418636104713",
                                                    "values": [{
                                                        "date": "2018-07",
                                                        "source_uuid": [
                                                            "56c3d549-0ebb-4648-8467-e4274687fcff"
                                                        ],
                                                        "account": "4418636104713",
                                                        "usage": {
                                                            "value": 1826.74238146924,
                                                            "units": "GB-Mo"
                                                        },
                                                        "infrastructure": {
                                                            "raw": {
                                                                "value": 33.0,
                                                                "units": "USD"
                                                            },
                                                            "markup": {
                                                                "value": 0.0,
                                                                "units": "USD"
                                                            },
                                                            "usage": {
                                                                "value": 0.0,
                                                                "units": "USD"
                                                            },
                                                            "total": {
                                                                "value": 33.0,
                                                                "units": "USD"
                                                            }
                                                        },
                                                        "supplementary": {
                                                            "raw": {
                                                                "value": 22.0,
                                                                "units": "USD"
                                                            },
                                                            "markup": {
                                                                "value": 0.0,
                                                                "units": "USD"
                                                            },
                                                            "usage": {
                                                                "value": 0.0,
                                                                "units": "USD"
                                                            },
                                                            "total": {
                                                                "value": 22.0,
                                                                "units": "USD"
                                                            }
                                                        },
                                                        "cost": {
                                                            "raw": {
                                                                "value": 55.0,
                                                                "units": "USD"
                                                            },
                                                            "markup": {
                                                                "value": 0.0,
                                                                "units": "USD"
                                                            },
                                                            "usage": {
                                                                "value": 0.0,
                                                                "units": "USD"
                                                            },
                                                            "total": {
                                                                "value": 55.0,
                                                                "units": "USD"
                                                            }
                                                        }
                                                    }]
                                                },
                                                {
                                                    "account": "8577742690384",
                                                    "values": [{
                                                        "date": "2018-07",
                                                        "source_uuid": [
                                                            "56c3d549-0ebb-4648-8467-e4274687fcff"
                                                        ],
                                                        "account": "8577742690384",
                                                        "usage": {
                                                            "value": 1137.74036198065,
                                                            "units": "GB-Mo"
                                                        },
                                                        "infrastructure": {
                                                            "raw": {
                                                                "value": 33.0,
                                                                "units": "USD"
                                                            },
                                                            "markup": {
                                                                "value": 0.0,
                                                                "units": "USD"
                                                            },
                                                            "usage": {
                                                                "value": 0.0,
                                                                "units": "USD"
                                                            },
                                                            "total": {
                                                                "value": 33.0,
                                                                "units": "USD"
                                                            }
                                                        },
                                                        "supplementary": {
                                                            "raw": {
                                                                "value": 22.0,
                                                                "units": "USD"
                                                            },
                                                            "markup": {
                                                                "value": 0.0,
                                                                "units": "USD"
                                                            },
                                                            "usage": {
                                                                "value": 0.0,
                                                                "units": "USD"
                                                            },
                                                            "total": {
                                                                "value": 22.0,
                                                                "units": "USD"
                                                            }
                                                        },
                                                        "cost": {
                                                            "raw": {
                                                                "value": 55.0,
                                                                "units": "USD"
                                                            },
                                                            "markup": {
                                                                "value": 0.0,
                                                                "units": "USD"
                                                            },
                                                            "usage": {
                                                                "value": 0.0,
                                                                "units": "USD"
                                                            },
                                                            "total": {
                                                                "value": 55.0,
                                                                "units": "USD"
                                                            }
                                                        }
                                                    }]
                                                },
                                                {
                                                    "account": "3474227945050",
                                                    "values": [{
                                                        "date": "2018-07",
                                                        "source_uuid": [
                                                            "56c3d549-0ebb-4648-8467-e4274687fcff"
                                                        ],
                                                        "account": "3474227945050",
                                                        "usage": {
                                                            "value": 1045.80659412797,
                                                            "units": "GB-Mo"
                                                        },
                                                        "infrastructure": {
                                                            "raw": {
                                                                "value": 33.0,
                                                                "units": "USD"
                                                            },
                                                            "markup": {
                                                                "value": 0.0,
                                                                "units": "USD"
                                                            },
                                                            "usage": {
                                                                "value": 0.0,
                                                                "units": "USD"
                                                            },
                                                            "total": {
                                                                "value": 33.0,
                                                                "units": "USD"
                                                            }
                                                        },
                                                        "supplementary": {
                                                            "raw": {
                                                                "value": 22.0,
                                                                "units": "USD"
                                                            },
                                                            "markup": {
                                                                "value": 0.0,
                                                                "units": "USD"
                                                            },
                                                            "usage": {
                                                                "value": 0.0,
                                                                "units": "USD"
                                                            },
                                                            "total": {
                                                                "value": 22.0,
                                                                "units": "USD"
                                                            }
                                                        },
                                                        "cost": {
                                                            "raw": {
                                                                "value": 55.0,
                                                                "units": "USD"
                                                            },
                                                            "markup": {
                                                                "value": 0.0,
                                                                "units": "USD"
                                                            },
                                                            "usage": {
                                                                "value": 0.0,
                                                                "units": "USD"
                                                            },
                                                            "total": {
                                                                "value": 55.0,
                                                                "units": "USD"
                                                            }
                                                        }
                                                    }]
                                                },
                                                {
                                                    "account": "7249815104968",
                                                    "values": [{
                                                        "date": "2018-07",
                                                        "source_uuid": [
                                                            "56c3d549-0ebb-4648-8467-e4274687fcff"
                                                        ],
                                                        "account": "7249815104968",
                                                        "usage": {
                                                            "value": 807.326470618818,
                                                            "units": "GB-Mo"
                                                        },
                                                        "infrastructure": {
                                                            "raw": {
                                                                "value": 33.0,
                                                                "units": "USD"
                                                            },
                                                            "markup": {
                                                                "value": 0.0,
                                                                "units": "USD"
                                                            },
                                                            "usage": {
                                                                "value": 0.0,
                                                                "units": "USD"
                                                            },
                                                            "total": {
                                                                "value": 33.0,
                                                                "units": "USD"
                                                            }
                                                        },
                                                        "supplementary": {
                                                            "raw": {
                                                                "value": 22.0,
                                                                "units": "USD"
                                                            },
                                                            "markup": {
                                                                "value": 0.0,
                                                                "units": "USD"
                                                            },
                                                            "usage": {
                                                                "value": 0.0,
                                                                "units": "USD"
                                                            },
                                                            "total": {
                                                                "value": 22.0,
                                                                "units": "USD"
                                                            }
                                                        },
                                                        "cost": {
                                                            "raw": {
                                                                "value": 55.0,
                                                                "units": "USD"
                                                            },
                                                            "markup": {
                                                                "value": 0.0,
                                                                "units": "USD"
                                                            },
                                                            "usage": {
                                                                "value": 0.0,
                                                                "units": "USD"
                                                            },
                                                            "total": {
                                                                "value": 55.0,
                                                                "units": "USD"
                                                            }
                                                        }
                                                    }]
                                                },
                                                {
                                                    "account": "9420673783214",
                                                    "values": [{
                                                        "date": "2018-07",
                                                        "source_uuid": [
                                                            "56c3d549-0ebb-4648-8467-e4274687fcff"
                                                        ],
                                                        "account": "9420673783214",
                                                        "usage": {
                                                            "value": 658.306642830709,
                                                            "units": "GB-Mo"
                                                        },
                                                        "infrastructure": {
                                                            "raw": {
                                                                "value": 33.0,
                                                                "units": "USD"
                                                            },
                                                            "markup": {
                                                                "value": 0.0,
                                                                "units": "USD"
                                                            },
                                                            "usage": {
                                                                "value": 0.0,
                                                                "units": "USD"
                                                            },
                                                            "total": {
                                                                "value": 33.0,
                                                                "units": "USD"
                                                            }
                                                        },
                                                        "supplementary": {
                                                            "raw": {
                                                                "value": 22.0,
                                                                "units": "USD"
                                                            },
                                                            "markup": {
                                                                "value": 0.0,
                                                                "units": "USD"
                                                            },
                                                            "usage": {
                                                                "value": 0.0,
                                                                "units": "USD"
                                                            },
                                                            "total": {
                                                                "value": 22.0,
                                                                "units": "USD"
                                                            }
                                                        },
                                                        "cost": {
                                                            "raw": {
                                                                "value": 55.0,
                                                                "units": "USD"
                                                            },
                                                            "markup": {
                                                                "value": 0.0,
                                                                "units": "USD"
                                                            },
                                                            "usage": {
                                                                "value": 0.0,
                                                                "units": "USD"
                                                            },
                                                            "total": {
                                                                "value": 55.0,
                                                                "units": "USD"
                                                            }
                                                        }
                                                    }]
                                                }
                                            ]
                                        }]
                                    ]
                                }
                            }
                        }
                    }
                ]
            },
            "ReportOpenShiftAWSStorageInventory": {
                "allOf": [{
                        "$ref": "#/components/schemas/Report"
                    },
                    {
                        "type": "object",
                        "required": [
                            "data"
                        ],
                        "properties": {
                            "group_by": {
                                "$ref": "#/components/schemas/ReportOpenShiftAWSGrouping"
                            },
                            "order_by": {
                                "$ref": "#/components/schemas/ReportOpenShiftAWSOrdering"
                            },
                            "filter": {
                                "$ref": "#/components/schemas/ReportOpenShiftAWSFilter"
                            },
                            "data": {
                                "type": "array",
                                "items": {
                                    "type": "object",
                                    "example": [{
                                        "date": "2019-01",
                                        "accounts": [{
                                            "account": "9999999999999",
                                            "values": [{
                                                "date": "2019-01",
                                                "source_uuid": [
                                                    "56c3d549-0ebb-4648-8467-e4274687fcff"
                                                ],
                                                "account": "9999999999999",
                                                "account_alias": "9999999999999",
                                                "infrastructure": {
                                                    "raw": {
                                                        "value": 33.0,
                                                        "units": "USD"
                                                    },
                                                    "markup": {
                                                        "value": 0.0,
                                                        "units": "USD"
                                                    },
                                                    "usage": {
                                                        "value": 0.0,
                                                        "units": "USD"
                                                    },
                                                    "total": {
                                                        "value": 33.0,
                                                        "units": "USD"
                                                    }
                                                },
                                                "supplementary": {
                                                    "raw": {
                                                        "value": 22.0,
                                                        "units": "USD"
                                                    },
                                                    "markup": {
                                                        "value": 0.0,
                                                        "units": "USD"
                                                    },
                                                    "usage": {
                                                        "value": 0.0,
                                                        "units": "USD"
                                                    },
                                                    "total": {
                                                        "value": 22.0,
                                                        "units": "USD"
                                                    }
                                                },
                                                "cost": {
                                                    "raw": {
                                                        "value": 55.0,
                                                        "units": "USD"
                                                    },
                                                    "markup": {
                                                        "value": 0.0,
                                                        "units": "USD"
                                                    },
                                                    "usage": {
                                                        "value": 0.0,
                                                        "units": "USD"
                                                    },
                                                    "total": {
                                                        "value": 55.0,
                                                        "units": "USD"
                                                    }
                                                },
                                                "usage": {
                                                    "value": 24,
                                                    "units": "GB-Mo"
                                                }
                                            }]
                                        }]
                                    }]
                                }
                            }
                        }
                    }
                ]
            },
            "ReportOpenShiftAWSInstanceInventory": {
                "allOf": [{
                        "$ref": "#/components/schemas/Report"
                    },
                    {
                        "type": "object",
                        "required": [
                            "data"
                        ],
                        "properties": {
                            "group_by": {
                                "$ref": "#/components/schemas/ReportOpenShiftAWSGrouping"
                            },
                            "order_by": {
                                "$ref": "#/components/schemas/ReportOpenShiftAWSOrdering"
                            },
                            "filter": {
                                "$ref": "#/components/schemas/ReportOpenShiftAWSFilter"
                            },
                            "data": {
                                "type": "array",
                                "items": {
                                    "type": "object",
                                    "example": [{
                                        "date": "2019-01",
                                        "accounts": [{
                                            "account": "9999999999999",
                                            "values": [{
                                                "date": "2019-01",
                                                "source_uuid": [
                                                    "56c3d549-0ebb-4648-8467-e4274687fcff"
                                                ],
                                                "account": "9999999999999",
                                                "account_alias": "9999999999999",
                                                "infrastructure": {
                                                    "raw": {
                                                        "value": 33.0,
                                                        "units": "USD"
                                                    },
                                                    "markup": {
                                                        "value": 0.0,
                                                        "units": "USD"
                                                    },
                                                    "usage": {
                                                        "value": 0.0,
                                                        "units": "USD"
                                                    },
                                                    "total": {
                                                        "value": 33.0,
                                                        "units": "USD"
                                                    }
                                                },
                                                "supplementary": {
                                                    "raw": {
                                                        "value": 22.0,
                                                        "units": "USD"
                                                    },
                                                    "markup": {
                                                        "value": 0.0,
                                                        "units": "USD"
                                                    },
                                                    "usage": {
                                                        "value": 0.0,
                                                        "units": "USD"
                                                    },
                                                    "total": {
                                                        "value": 22.0,
                                                        "units": "USD"
                                                    }
                                                },
                                                "cost": {
                                                    "raw": {
                                                        "value": 55.0,
                                                        "units": "USD"
                                                    },
                                                    "markup": {
                                                        "value": 0.0,
                                                        "units": "USD"
                                                    },
                                                    "usage": {
                                                        "value": 0.0,
                                                        "units": "USD"
                                                    },
                                                    "total": {
                                                        "value": 55.0,
                                                        "units": "USD"
                                                    }
                                                },
                                                "usage": {
                                                    "value": 24,
                                                    "units": "Hrs"
                                                },
                                                "count": {
                                                    "value": 1,
                                                    "units": "instances"
                                                }
                                            }]
                                        }]
                                    }]
                                }
                            }
                        }
                    }
                ]
            },
            "ReportOpenShiftAllStorageInventory": {
                "allOf": [{
                        "$ref": "#/components/schemas/ReportOpenShiftAWSStorageInventory"
                    },
                    {
                        "type": "object"
                    }
                ]
            },
            "ReportOpenShiftAllInstanceInventory": {
                "allOf": [{
                        "$ref": "#/components/schemas/ReportOpenShiftAWSInstanceInventory"
                    },
                    {
                        "type": "object"
                    }
                ]
            },
            "ReportOpenShiftAzureStorageInventory": {
                "allOf": [{
                        "$ref": "#/components/schemas/Report"
                    },
                    {
                        "type": "object",
                        "required": [
                            "data"
                        ],
                        "properties": {
                            "group_by": {
                                "$ref": "#/components/schemas/ReportOpenShiftAzureGrouping"
                            },
                            "order_by": {
                                "$ref": "#/components/schemas/ReportOpenShiftAzureOrdering"
                            },
                            "filter": {
                                "$ref": "#/components/schemas/ReportOpenShiftAzureFilter"
                            },
                            "data": {
                                "type": "array",
                                "items": {
                                    "type": "object"
                                }
                            }
                        }
                    }
                ]
            },
            "ReportOpenShiftAzureInstanceInventory": {
                "allOf": [{
                        "$ref": "#/components/schemas/Report"
                    },
                    {
                        "type": "object",
                        "required": [
                            "data"
                        ],
                        "properties": {
                            "group_by": {
                                "$ref": "#/components/schemas/ReportOpenShiftAzureGrouping"
                            },
                            "order_by": {
                                "$ref": "#/components/schemas/ReportOpenShiftAzureOrdering"
                            },
                            "filter": {
                                "$ref": "#/components/schemas/ReportOpenShiftAzureFilter"
                            },
                            "data": {
                                "type": "array",
                                "items": {
                                    "type": "object"
                                }
                            }
                        }
                    }
                ]
            },
            "ReportOpenShiftCpu": {
                "allOf": [{
                        "$ref": "#/components/schemas/Report"
                    },
                    {
                        "type": "object",
                        "required": [
                            "data"
                        ],
                        "properties": {
                            "data": {
                                "type": "array",
                                "items": {
                                    "type": "object",
                                    "example": [
                                        [{
                                            "date": "2018-10",
                                            "values": [{
                                                "date": "2018-10",
                                                "source_uuid": [
                                                    "56c3d549-0ebb-4648-8467-e4274687fcff"
                                                ],
                                                "usage": {
                                                    "value": "0.611978,",
                                                    "units": "Core-Hours"
                                                },
                                                "request": {
                                                    "value": "47.66,",
                                                    "units": "Core-Hours"
                                                },
                                                "limit": {
                                                    "value": 47.668334,
                                                    "units": "Core-Hours"
                                                },
                                                "capacity": {
                                                    "value": 4838.266667,
                                                    "units": "Core-Hours"
                                                },
                                                "infrastructure": {
                                                    "raw": {
                                                        "value": 33.0,
                                                        "units": "USD"
                                                    },
                                                    "markup": {
                                                        "value": 0.0,
                                                        "units": "USD"
                                                    },
                                                    "usage": {
                                                        "value": 0.0,
                                                        "units": "USD"
                                                    },
                                                    "total": {
                                                        "value": 33.0,
                                                        "units": "USD"
                                                    }
                                                },
                                                "supplementary": {
                                                    "raw": {
                                                        "value": 22.0,
                                                        "units": "USD"
                                                    },
                                                    "markup": {
                                                        "value": 0.0,
                                                        "units": "USD"
                                                    },
                                                    "usage": {
                                                        "value": 0.0,
                                                        "units": "USD"
                                                    },
                                                    "total": {
                                                        "value": 22.0,
                                                        "units": "USD"
                                                    }
                                                },
                                                "cost": {
                                                    "raw": {
                                                        "value": 55.0,
                                                        "units": "USD"
                                                    },
                                                    "markup": {
                                                        "value": 0.0,
                                                        "units": "USD"
                                                    },
                                                    "usage": {
                                                        "value": 0.0,
                                                        "units": "USD"
                                                    },
                                                    "total": {
                                                        "value": 55.0,
                                                        "units": "USD"
                                                    }
                                                }
                                            }]
                                        }]
                                    ]
                                }
                            }
                        }
                    }
                ]
            },
            "ReportOpenShiftMemory": {
                "allOf": [{
                        "$ref": "#/components/schemas/Report"
                    },
                    {
                        "type": "object",
                        "required": [
                            "data"
                        ],
                        "properties": {
                            "data": {
                                "type": "array",
                                "items": {
                                    "type": "object",
                                    "example": [
                                        [{
                                            "date": "2018-10",
                                            "values": [{
                                                "date": "2018-10",
                                                "source_uuid": [
                                                    "56c3d549-0ebb-4648-8467-e4274687fcff"
                                                ],
                                                "usage": {
                                                    "value": 4.62038,
                                                    "units": "GB-Hours"
                                                },
                                                "request": {
                                                    "value": 6.158921,
                                                    "units": "GB-Hours"
                                                },
                                                "limit": {
                                                    "value": 405.835939,
                                                    "units": "GB-Hours"
                                                },
                                                "capacity": {
                                                    "value": 17893.948761,
                                                    "units": "GB-Hours"
                                                },
                                                "infrastructure": {
                                                    "raw": {
                                                        "value": 33.0,
                                                        "units": "USD"
                                                    },
                                                    "markup": {
                                                        "value": 0.0,
                                                        "units": "USD"
                                                    },
                                                    "usage": {
                                                        "value": 0.0,
                                                        "units": "USD"
                                                    },
                                                    "total": {
                                                        "value": 33.0,
                                                        "units": "USD"
                                                    }
                                                },
                                                "supplementary": {
                                                    "raw": {
                                                        "value": 22.0,
                                                        "units": "USD"
                                                    },
                                                    "markup": {
                                                        "value": 0.0,
                                                        "units": "USD"
                                                    },
                                                    "usage": {
                                                        "value": 0.0,
                                                        "units": "USD"
                                                    },
                                                    "total": {
                                                        "value": 22.0,
                                                        "units": "USD"
                                                    }
                                                },
                                                "cost": {
                                                    "raw": {
                                                        "value": 55.0,
                                                        "units": "USD"
                                                    },
                                                    "markup": {
                                                        "value": 0.0,
                                                        "units": "USD"
                                                    },
                                                    "usage": {
                                                        "value": 0.0,
                                                        "units": "USD"
                                                    },
                                                    "total": {
                                                        "value": 55.0,
                                                        "units": "USD"
                                                    }
                                                }
                                            }]
                                        }]
                                    ]
                                }
                            }
                        }
                    }
                ]
            },
            "ReportOpenShiftVolume": {
                "allOf": [{
                        "$ref": "#/components/schemas/Report"
                    },
                    {
                        "type": "object",
                        "required": [
                            "data"
                        ],
                        "properties": {
                            "data": {
                                "type": "array",
                                "items": {
                                    "type": "object",
                                    "example": [{
                                        "date": "2019-02",
                                        "values": [{
                                            "date": "2019-02",
                                            "source_uuid": [
                                                "56c3d549-0ebb-4648-8467-e4274687fcff"
                                            ],
                                            "usage": {
                                                "value": 283.455815,
                                                "units": "GB-Mo"
                                            },
                                            "request": {
                                                "value": 14058.333334,
                                                "units": "GB-Mo"
                                            },
                                            "capacity": {
                                                "value": 13732.252982,
                                                "units": "GB-Mo"
                                            },
                                            "infrastructure": {
                                                "raw": {
                                                    "value": 33.0,
                                                    "units": "USD"
                                                },
                                                "markup": {
                                                    "value": 0.0,
                                                    "units": "USD"
                                                },
                                                "usage": {
                                                    "value": 0.0,
                                                    "units": "USD"
                                                },
                                                "total": {
                                                    "value": 33.0,
                                                    "units": "USD"
                                                }
                                            },
                                            "supplementary": {
                                                "raw": {
                                                    "value": 22.0,
                                                    "units": "USD"
                                                },
                                                "markup": {
                                                    "value": 0.0,
                                                    "units": "USD"
                                                },
                                                "usage": {
                                                    "value": 0.0,
                                                    "units": "USD"
                                                },
                                                "total": {
                                                    "value": 22.0,
                                                    "units": "USD"
                                                }
                                            },
                                            "cost": {
                                                "raw": {
                                                    "value": 55.0,
                                                    "units": "USD"
                                                },
                                                "markup": {
                                                    "value": 0.0,
                                                    "units": "USD"
                                                },
                                                "usage": {
                                                    "value": 0.0,
                                                    "units": "USD"
                                                },
                                                "total": {
                                                    "value": 55.0,
                                                    "units": "USD"
                                                }
                                            }
                                        }]
                                    }]
                                }
                            }
                        }
                    }
                ]
            },
            "SettingIn": {
                "required": [
                    "api"
                ],
                "properties": {
                    "api": {
                        "type": "object",
                        "example": {
                            "settings": {
                                "openshift": {
                                    "tag-management": {
                                        "enabled": [
                                            "tag_key1"
                                        ]
                                    }
                                }
                            }
                        }
                    }
                }
            },
            "SettingOut": {
                "properties": {
                    "fields": {
                        "type": "array",
                        "items": {
                            "type": "object"
                        }
                    },
                    "name": {
                        "type": "string"
                    },
                    "component": {
                        "type": "string"
                    }
                }
            },
            "Status": {
                "required": [
                    "api_version"
                ],
                "properties": {
                    "api_version": {
                        "type": "integer",
                        "format": "int64",
                        "example": 1
                    },
                    "commit": {
                        "type": "string",
                        "example": "178d2ea"
                    },
                    "server_address": {
                        "type": "string",
                        "example": "127.0.0.1:8000"
                    },
                    "rbac_cache_ttl": {
                        "type": "integer",
                        "example": "30"
                    },
                    "platform_info": {
                        "type": "object",
                        "example": {
                            "system": "Darwin",
                            "node": "node-1.example.com",
                            "release": "17.5.0",
                            "version": "Darwin Kernel Version 17.5.0",
                            "machine": "x86_64",
                            "processor": "i386"
                        }
                    },
                    "python_version": {
                        "type": "string",
                        "example": "3.6.1"
                    },
                    "modules": {
                        "type": "object",
                        "example": {
                            "coverage": "4.5.1",
                            "coverage.version": "4.5.1",
                            "coverage.xmlreport": "4.5.1",
                            "cryptography": "2.0.3",
                            "ctypes": "1.1.0",
                            "ctypes.macholib": "1.0",
                            "decimal": "1.70",
                            "django": "1.11.5",
                            "django.utils.six": "1.10.0",
                            "django_filters": "1.0.4",
                            "http.server": "0.6"
                        }
                    }
                }
            },
            "TagsFilter": {
                "type": "object",
                "properties": {
                    "resolution": {
                        "$ref": "#/components/schemas/ReportResolution"
                    },
                    "time_scope_value": {
                        "$ref": "#/components/schemas/ReportTimeScopeValue"
                    },
                    "time_scope_units": {
                        "$ref": "#/components/schemas/ReportTimeScopeUnits"
                    }
                }
            },
            "cluster": {
                "type": "string",
                "example": "my-ocp-cluster",
                "description": "The cluster_id or cluster_alias to filter on"
            },
            "Tags": {
                "properties": {
                    "filter": {
                        "$ref": "#/components/schemas/TagsFilter"
                    },
                    "data": {
                        "type": "array",
                        "example": [
                            "production",
                            "staging",
                            "test"
                        ],
                        "items": {}
                    }
                }
            },
            "User": {
                "required": [
                    "username",
                    "email"
                ],
                "properties": {
                    "username": {
                        "type": "string",
                        "example": "smithj"
                    },
                    "email": {
                        "type": "string",
                        "format": "email",
                        "example": "smithj@mytechco.com"
                    }
                }
            },
            "UserOut": {
                "allOf": [{
                        "$ref": "#/components/schemas/User"
                    },
                    {
                        "type": "object",
                        "required": [
                            "uuid"
                        ],
                        "properties": {
                            "uuid": {
                                "type": "string",
                                "format": "uuid",
                                "example": "57e60f90-8c0c-4bd1-87a0-2143759aae1c"
                            }
                        }
                    }
                ]
            }
        }
    }
}<|MERGE_RESOLUTION|>--- conflicted
+++ resolved
@@ -1765,11 +1765,7 @@
                 "tags": [
                     "Resource Type"
                 ],
-<<<<<<< HEAD
-                "summary": "List Resource Types For RBAC",
-=======
                 "summary": "List AWS Accounts For RBAC",
->>>>>>> fc1c3ef2
                 "operationId": "listAwsAccountsForResourceType",
                 "parameters": [{
                         "$ref": "#/components/parameters/QueryOffset"
@@ -1803,11 +1799,7 @@
                 "tags": [
                     "Resource Type"
                 ],
-<<<<<<< HEAD
-                "summary": "List Resource Types For RBAC",
-=======
                 "summary": "List AWS Organizational Units For RBAC",
->>>>>>> fc1c3ef2
                 "operationId": "listAwsOrgUnitsForResourceType",
                 "parameters": [{
                         "$ref": "#/components/parameters/QueryOffset"
@@ -1841,11 +1833,7 @@
                 "tags": [
                     "Resource Type"
                 ],
-<<<<<<< HEAD
-                "summary": "List Resource Types For RBAC",
-=======
                 "summary": "List Azure Subscription Guids For RBAC",
->>>>>>> fc1c3ef2
                 "operationId": "listAzureSubGuidsForResourceType",
                 "parameters": [{
                         "$ref": "#/components/parameters/QueryOffset"
@@ -1879,11 +1867,7 @@
                 "tags": [
                     "Resource Type"
                 ],
-<<<<<<< HEAD
-                "summary": "List Resource Types For RBAC",
-=======
                 "summary": "List OpenShift Clusters For RBAC",
->>>>>>> fc1c3ef2
                 "operationId": "listOpenShiftClustersForResourceType",
                 "parameters": [{
                         "$ref": "#/components/parameters/QueryOffset"
@@ -1917,13 +1901,8 @@
                 "tags": [
                     "Resource Type"
                 ],
-<<<<<<< HEAD
-                "summary": "listOpenShiftNodesForResourceType",
-                "operationId": "listOpenS",
-=======
                 "summary": "List OpenShift Nodes For RBAC",
                 "operationId": "listOpenShiftNodesForResourceTypes",
->>>>>>> fc1c3ef2
                 "parameters": [{
                         "$ref": "#/components/parameters/QueryOffset"
                     },
@@ -1956,11 +1935,7 @@
                 "tags": [
                     "Resource Type"
                 ],
-<<<<<<< HEAD
-                "summary": "List Resource Types For RBAC",
-=======
                 "summary": "List OpenShift Projects For RBAC",
->>>>>>> fc1c3ef2
                 "operationId": "listOpenShiftProjectsForResourceType",
                 "parameters": [{
                         "$ref": "#/components/parameters/QueryOffset"
@@ -1994,11 +1969,7 @@
                 "tags": [
                     "Resource Type"
                 ],
-<<<<<<< HEAD
-                "summary": "List Resource Types For RBAC",
-=======
                 "summary": "List Cost Models For RBAC",
->>>>>>> fc1c3ef2
                 "operationId": "listCostModelsForResourceType",
                 "parameters": [{
                         "$ref": "#/components/parameters/QueryOffset"
